# -*- coding: utf-8 -*-
from __future__ import absolute_import, division, print_function, unicode_literals
import numpy as np
from collections import OrderedDict

from enterprise.signals import parameter
from enterprise.signals import selections
from enterprise.signals import signal_base
from enterprise.signals import white_signals
from enterprise.signals import gp_signals
from enterprise.signals import deterministic_signals
from enterprise import constants as const

from enterprise_extensions import model_utils
from enterprise_extensions import deterministic
from enterprise_extensions.timing import timing_block
from enterprise_extensions.blocks import (
    white_noise_block,
    red_noise_block,
    dm_noise_block,
    chromatic_noise_block,
    common_red_noise_block,
)
from enterprise_extensions.chromatic.solar_wind import solar_wind_block
from enterprise_extensions import chromatic as chrom
from enterprise_extensions import dropout as do

"""
PTA models from paper
"""


def model_singlepsr_noise(
    psr,
    tm_var=False,
    tm_linear=False,
    tmparam_list=None,
    red_var=True,
    psd="powerlaw",
    red_select=None,
    noisedict=None,
    tm_svd=False,
    tm_norm=True,
    white_vary=True,
    components=30,
    upper_limit=False,
    wideband=False,
    gamma_val=None,
    dm_var=False,
    dm_type="gp",
    dmgp_kernel="diag",
    dm_psd="powerlaw",
    dm_nondiag_kernel="periodic",
    dmx_data=None,
    dm_annual=False,
    gamma_dm_val=None,
    chrom_gp=False,
    chrom_gp_kernel="nondiag",
    chrom_psd="powerlaw",
    chrom_idx=4,
    chrom_kernel="periodic",
    dm_expdip=False,
    dmexp_sign="negative",
    dm_expdip_idx=2,
    dm_expdip_tmin=None,
    dm_expdip_tmax=None,
    num_dmdips=1,
    dmdip_seqname=None,
    dm_cusp=False,
    dm_cusp_sign="negative",
    dm_cusp_idx=2,
    dm_cusp_sym=False,
    dm_cusp_tmin=None,
    dm_cusp_tmax=None,
    num_dm_cusps=1,
    dm_cusp_seqname=None,
    dm_dual_cusp=False,
    dm_dual_cusp_tmin=None,
    dm_dual_cusp_tmax=None,
    dm_dual_cusp_sym=False,
    dm_dual_cusp_idx1=2,
    dm_dual_cusp_idx2=4,
    dm_dual_cusp_sign="negative",
    num_dm_dual_cusps=1,
    dm_dual_cusp_seqname=None,
    dm_sw_deter=False,
    dm_sw_gp=False,
    swgp_prior=None,
    swgp_basis=None,
    coefficients=False,
    extra_sigs=None,
):
    """
    Single pulsar noise model
    :param psr: enterprise pulsar object
    :param tm_var: explicitly vary the timing model parameters
    :param tm_linear: vary the timing model in the linear approximation
    :param tmparam_list: an explicit list of timing model parameters to vary
    :param red var: include red noise in the model
    :param psd: red noise psd model
    :param noisedict: dictionary of noise parameters
    :param tm_svd: boolean for svd-stabilised timing model design matrix
    :param tm_norm: normalize the timing model, or provide custom normalization
    :param white_vary: boolean for varying white noise or keeping fixed
    :param components: number of modes in Fourier domain processes
    :param upper_limit: whether to do an upper-limit analysis
    :param wideband: whether to include ecorr in the white noise model
    :param gamma_val: red noise spectral index to fix
    :param dm_var: whether to explicitly model DM-variations
    :param dm_type: gaussian process ('gp') or dmx ('dmx')
    :param dmgp_kernel: diagonal in frequency or non-diagonal
    :param dm_psd: power-spectral density of DM variations
    :param dm_nondiag_kernel: type of time-domain DM GP kernel
    :param dmx_data: supply the DMX data from par files
    :param dm_annual: include an annual DM signal
    :param gamma_dm_val: spectral index of power-law DM variations
    :param chrom_gp: include general chromatic noise
    :param chrom_gp_kernel: GP kernel type to use in chrom ['diag','nondiag']
    :param chrom_psd: power-spectral density of chromatic noise
        ['powerlaw','tprocess','free_spectrum']
    :param chrom_idx: frequency scaling of chromatic noise
    :param chrom_kernel: Type of 'nondiag' time-domain chrom GP kernel to use
        ['periodic', 'sq_exp','periodic_rfband', 'sq_exp_rfband']
    :param dm_expdip: inclue a DM exponential dip
    :param dmexp_sign: set the sign parameter for dip
    :param dm_expdip_idx: chromatic index of exponential dip
    :param dm_expdip_tmin: sampling minimum of DM dip epoch
    :param dm_expdip_tmax: sampling maximum of DM dip epoch
    :param num_dmdips: number of dm exponential dips
    :param dmdip_seqname: name of dip sequence
    :param dm_cusp: include a DM exponential cusp
    :param dm_cusp_sign: set the sign parameter for cusp
    :param dm_cusp_idx: chromatic index of exponential cusp
    :param dm_cusp_tmin: sampling minimum of DM cusp epoch
    :param dm_cusp_tmax: sampling maximum of DM cusp epoch
    :param dm_cusp_sym: make exponential cusp symmetric
    :param num_dm_cusps: number of dm exponential cusps
    :param dm_cusp_seqname: name of cusp sequence
    :param dm_dual_cusp: include a DM cusp with two chromatic indices
    :param dm_dual_cusp_tmin: sampling minimum of DM dual cusp epoch
    :param dm_dual_cusp_tmax: sampling maximum of DM dual cusp epoch
    :param dm_dual_cusp_idx1: first chromatic index of DM dual cusp
    :param dm_dual_cusp_idx2: second chromatic index of DM dual cusp
    :param dm_dual_cusp_sym: make dual cusp symmetric
    :param dm_dual_cusp_sign: set the sign parameter for dual cusp
    :param num_dm_dual_cusps: number of DM dual cusps
    :param dm_dual_cusp_seqname: name of dual cusp sequence
    :param dm_scattering: whether to explicitly model DM scattering variations
    :param dm_sw_deter: use the deterministic solar wind model
    :param dm_sw_gp: add a Gaussian process perturbation to the deterministic
        solar wind model.
    :param swgp_prior: prior is currently set automatically
    :param swgp_basis: ['powerlaw', 'periodic', 'sq_exp']
    :param coefficients: explicitly include latent coefficients in model
    :param extra_sigs: Any additional `enterprise` signals to be added to the
        model.

    :return s: single pulsar noise model
    """
    amp_prior = "uniform" if upper_limit else "log-uniform"

    # timing model
    if not tm_var:
        s = gp_signals.TimingModel(
            use_svd=tm_svd, normed=tm_norm, coefficients=coefficients
        )
    else:
        # create new attribute for enterprise pulsar object
        psr.tmparams_orig = OrderedDict.fromkeys(psr.t2pulsar.pars())
        for key in psr.tmparams_orig:
            psr.tmparams_orig[key] = (psr.t2pulsar[key].val, psr.t2pulsar[key].err)
        if not tm_linear:
            s = timing_block(
                tmparam_list=tmparam_list,
                prior_type="bounded-normal",
                prior_sigma=2.0,
                prior_lower_bound=-3.0,
                prior_upper_bound=3.0,
            )
        else:
            pass

    # red noise
    if red_var:
        s += red_noise_block(
            psd=psd,
            prior=amp_prior,
            components=components,
            gamma_val=gamma_val,
            coefficients=coefficients,
            select=red_select,
        )

    # DM variations
    if dm_var:
        if dm_type == "gp":
            if dmgp_kernel == "diag":
                s += dm_noise_block(
                    gp_kernel=dmgp_kernel,
                    psd=dm_psd,
                    prior=amp_prior,
                    components=components,
                    gamma_val=gamma_dm_val,
                    coefficients=coefficients,
                )
            elif dmgp_kernel == "nondiag":
                s += dm_noise_block(
                    gp_kernel=dmgp_kernel,
                    nondiag_kernel=dm_nondiag_kernel,
                    coefficients=coefficients,
                )
        elif dm_type == "dmx":
            s += chrom.dmx_signal(dmx_data=dmx_data[psr.name])
        if dm_annual:
            s += chrom.dm_annual_signal()
        if chrom_gp:
            s += chromatic_noise_block(
                gp_kernel=chrom_gp_kernel,
                psd=chrom_psd,
                idx=chrom_idx,
                components=components,
                nondiag_kernel=chrom_kernel,
                coefficients=coefficients,
            )

        if dm_expdip:
            if dm_expdip_tmin is None and dm_expdip_tmax is None:
                tmin = [psr.toas.min() / 86400 for ii in range(num_dmdips)]
                tmax = [psr.toas.max() / 86400 for ii in range(num_dmdips)]
            else:
                tmin = (
                    dm_expdip_tmin
                    if isinstance(dm_expdip_tmin, list)
                    else [dm_expdip_tmin]
                )
                tmax = (
                    dm_expdip_tmax
                    if isinstance(dm_expdip_tmax, list)
                    else [dm_expdip_tmax]
                )
            if dmdip_seqname is not None:
<<<<<<< HEAD
                dmdipname_base = "dmexp_" + dmdip_seqname + "_"
            else:
                dmdipname_base = "dmexp_"
            dm_expdip_idx = (
                dm_expdip_idx if isinstance(dm_expdip_idx, list) else [dm_expdip_idx]
            )
            for dd in range(1, num_dmdips + 1):
                s += chrom.dm_exponential_dip(
                    tmin=tmin[dd - 1],
                    tmax=tmax[dd - 1],
                    idx=dm_expdip_idx[dd - 1],
                    sign=dmexp_sign,
                    name=dmdipname_base + str(dd),
                )
=======
                dmdipname_base = (['dmexp_' + nm for nm in dmdip_seqname]
                                   if isinstance(dmdip_seqname,list)
                                   else ['dmexp_' + dmdip_seqname])
            else:
                dmdipname_base = ['dmexp_{0}'.format(ii+1)
                                  for ii in range(num_dmdips)]

            dm_expdip_idx = (dm_expdip_idx if isinstance(dm_expdip_idx,list)
                                           else [dm_expdip_idx])
            for dd in range(num_dmdips):
                s += chrom.dm_exponential_dip(tmin=tmin[dd], tmax=tmax[dd],
                                              idx=dm_expdip_idx[dd],
                                              sign=dmexp_sign,
                                              name=dmdipname_base[dd])
>>>>>>> faad30bb
        if dm_cusp:
            if dm_cusp_tmin is None and dm_cusp_tmax is None:
                tmin = [psr.toas.min() / 86400 for ii in range(num_dm_cusps)]
                tmax = [psr.toas.max() / 86400 for ii in range(num_dm_cusps)]
            else:
                tmin = (
                    dm_cusp_tmin if isinstance(dm_cusp_tmin, list) else [dm_cusp_tmin]
                )
                tmax = (
                    dm_cusp_tmax if isinstance(dm_cusp_tmmax, list) else [dm_cusp_tmax]
                )
            if dm_cusp_seqname is not None:
                cusp_name_base = "dm_cusp_" + dm_cusp_seqname + "_"
            else:
                cusp_name_base = "dm_cusp_"
            dm_cusp_idx = (
                dm_cusp_idx if isinstance(dm_cusp_idx, list) else [dm_cusp_idx]
            )
            for dd in range(1, num_dm_cusps + 1):
                s += chrom.dm_exponential_cusp(
                    tmin=tmin[dd - 1],
                    tmax=tmax[dd - 1],
                    idx=dm_cusp_idx,
                    sign=dm_cusp_sign,
                    symmetric=dm_cusp_sym,
                    name=cusp_name_base + str(dd),
                )
        if dm_dual_cusp:
            if dm_dual_cusp_tmin is None and dm_cusp_tmax is None:
                tmin = psr.toas.min() / 86400
                tmax = psr.toas.max() / 86400
            else:
                tmin = dm_dual_cusp_tmin
                tmax = dm_dual_cusp_tmax
            if dm_dual_cusp_seqname is not None:
                dual_cusp_name_base = "dm_dual_cusp_" + dm_cusp_seqname + "_"
            else:
                dual_cusp_name_base = "dm_dual_cusp_"
            for dd in range(1, num_dm_dual_cusps + 1):
                s += chrom.dm_dual_exp_cusp(
                    tmin=tmin,
                    tmax=tmax,
                    idx1=dm_dual_cusp_idx1,
                    idx2=dm_dual_cusp_idx2,
                    sign=dm_dual_cusp_sign,
                    symmetric=dm_dual_cusp_sym,
                    name=dual_cusp_name_base + str(dd),
                )
        if dm_sw_deter:
            Tspan = psr.toas.max() - psr.toas.min()
            s += solar_wind_block(
                ACE_prior=True,
                include_swgp=dm_sw_gp,
                swgp_prior=swgp_prior,
                swgp_basis=swgp_basis,
                Tspan=Tspan,
            )

    if extra_sigs is not None:
        s += extra_sigs
    # adding white-noise, and acting on psr objects
    if "NANOGrav" in psr.flags["pta"] and not wideband:
        s2 = s + white_noise_block(vary=white_vary, inc_ecorr=True)
        model = s2(psr)
    else:
        s3 = s + white_noise_block(vary=white_vary, inc_ecorr=False)
        model = s3(psr)

    # set up PTA
    pta = signal_base.PTA([model])

    # set white noise parameters
    if not white_vary:
        if noisedict is None:
            print("No noise dictionary provided!...")
        else:
            noisedict = noisedict
            pta.set_default_params(noisedict)

    return pta


def model_1(
    psrs,
    psd="powerlaw",
    noisedict=None,
    components=30,
    upper_limit=False,
    bayesephem=False,
    wideband=False,
):
    """
    Reads in list of enterprise Pulsar instance and returns a PTA
    instantiated with only white and red noise:

    per pulsar:
        1. fixed EFAC per backend/receiver system
        2. fixed EQUAD per backend/receiver system
        3. fixed ECORR per backend/receiver system
        4. Red noise modeled as a power-law with 30 sampling frequencies
        5. Linear timing model.

    global:
        1. Optional physical ephemeris modeling.


    :param psd:
        Choice of PSD function [e.g. powerlaw (default), turnover, tprocess]
    :param noisedict:
        Dictionary of pulsar noise properties. Can provide manually,
        or the code will attempt to find it.
    :param upper_limit:
        Perform upper limit on common red noise amplitude. By default
        this is set to False. Note that when perfoming upper limits it
        is recommended that the spectral index also be fixed to a specific
        value.
    :param bayesephem:
        Include BayesEphem model. Set to False by default
    :param wideband:
        Use wideband par and tim files. Ignore ECORR. Set to False by default.
    """

    amp_prior = "uniform" if upper_limit else "log-uniform"

    # find the maximum time span to set GW frequency sampling
    Tspan = model_utils.get_tspan(psrs)

    # red noise
    s = red_noise_block(psd=psd, prior=amp_prior, Tspan=Tspan, components=components)

    # ephemeris model
    if bayesephem:
        s += deterministic_signals.PhysicalEphemerisSignal(use_epoch_toas=True)

    # timing model
    s += gp_signals.TimingModel()

    # adding white-noise, and acting on psr objects
    models = []
    for p in psrs:
        if "NANOGrav" in p.flags["pta"] and not wideband:
            s2 = s + white_noise_block(vary=False, inc_ecorr=True)
            models.append(s2(p))
        else:
            s3 = s + white_noise_block(vary=False, inc_ecorr=False)
            models.append(s3(p))

    # set up PTA
    pta = signal_base.PTA(models)

    # set white noise parameters
    if noisedict is None:
        print("No noise dictionary provided!...")
    else:
        noisedict = noisedict
        pta.set_default_params(noisedict)

    return pta


<<<<<<< HEAD
def model_2a(
    psrs,
    psd="powerlaw",
    noisedict=None,
    components=30,
    gamma_common=None,
    upper_limit=False,
    bayesephem=False,
    be_type="orbel",
    wideband=False,
    select="backend",
    pshift=False,
):
=======
def model_2a(psrs, psd='powerlaw', noisedict=None, components=30,
             n_rnfreqs = None, n_gwbfreqs=None,
             gamma_common=None, upper_limit=False, bayesephem=False,
             be_type='orbel', wideband=False, select='backend',
             pshift=False, pseed=None, psr_models=False):
>>>>>>> faad30bb
    """
    Reads in list of enterprise Pulsar instance and returns a PTA
    instantiated with model 2A from the analysis paper:
    per pulsar:
        1. fixed EFAC per backend/receiver system
        2. fixed EQUAD per backend/receiver system
        3. fixed ECORR per backend/receiver system
        4. Red noise modeled as a power-law with 30 sampling frequencies
        5. Linear timing model.
    global:
        1.Common red noise modeled with user defined PSD with
        30 sampling frequencies. Available PSDs are
        ['powerlaw', 'turnover' 'spectrum']
        2. Optional physical ephemeris modeling.
    :param psd:
        PSD to use for common red noise signal. Available options
        are ['powerlaw', 'turnover' 'spectrum']. 'powerlaw' is default
        value.
    :param noisedict:
        Dictionary of pulsar noise properties. Can provide manually,
        or the code will attempt to find it.
    :param gamma_common:
        Fixed common red process spectral index value. By default we
        vary the spectral index over the range [0, 7].
    :param upper_limit:
        Perform upper limit on common red noise amplitude. By default
        this is set to False. Note that when perfoming upper limits it
        is recommended that the spectral index also be fixed to a specific
        value.
    :param bayesephem:
        Include BayesEphem model. Set to False by default
    :param be_type:
        orbel, orbel-v2, setIII
    :param wideband:
        Use wideband par and tim files. Ignore ECORR. Set to False by default.
    :param psr_models:
        Return list of psr models rather than signal_base.PTA object.
    :param n_rnfreqs:
        Number of frequencies to use in achromatic rednoise model.
    :param n_gwbfreqs:
        Number of frequencies to use in the GWB model.
    :param pshift:
        Option to use a random phase shift in design matrix. For testing the
        null hypothesis.
    :param pseed:
        Option to provide a seed for the random phase shift.
    """

    amp_prior = "uniform" if upper_limit else "log-uniform"

    # find the maximum time span to set GW frequency sampling
    Tspan = model_utils.get_tspan(psrs)

    if n_gwbfreqs is None:
        n_gwbfreqs = components

    if n_rnfreqs is None:
        n_rnfreqs = components

    # red noise
    s = red_noise_block(prior=amp_prior, Tspan=Tspan, components=n_rnfreqs)

    # common red noise block
<<<<<<< HEAD
    s += common_red_noise_block(
        psd=psd,
        prior=amp_prior,
        Tspan=Tspan,
        components=components,
        gamma_val=gamma_common,
        name="gw",
        pshift=pshift,
    )
=======
    s += common_red_noise_block(psd=psd, prior=amp_prior, Tspan=Tspan,
                                components=n_gwbfreqs, gamma_val=gamma_common,
                                name='gw', pshift=pshift, pseed=pseed)
>>>>>>> faad30bb

    # ephemeris model
    if bayesephem:
        s += deterministic_signals.PhysicalEphemerisSignal(
            use_epoch_toas=True, model=be_type
        )

    # timing model
    s += gp_signals.TimingModel()

    # adding white-noise, and acting on psr objects
    models = []
    for p in psrs:
        if "NANOGrav" in p.flags["pta"] and not wideband:
            s2 = s + white_noise_block(vary=False, inc_ecorr=True, select=select)
            models.append(s2(p))
        else:
            s3 = s + white_noise_block(vary=False, inc_ecorr=False, select=select)
            models.append(s3(p))

<<<<<<< HEAD
    # set up PTA
    pta = signal_base.PTA(models)

    # set white noise parameters
    if noisedict is None:
        print("No noise dictionary provided!...")
=======
    if psr_models:
        return models
>>>>>>> faad30bb
    else:
        # set up PTA
        pta = signal_base.PTA(models)

        # set white noise parameters
        if noisedict is None:
            print('No noise dictionary provided!...')
        else:
            noisedict = noisedict
            pta.set_default_params(noisedict)

        return pta


def model_general(
    psrs,
    tm_var=False,
    tm_linear=False,
    tmparam_list=None,
    tm_prior="bounded-normal",
    common_var=True,
    common_psd="powerlaw",
    red_psd="powerlaw",
    orf=None,
    common_components=30,
    red_components=30,
    dm_components=30,
    modes=None,
    wgts=None,
    logfreq=False,
    nmodes_log=10,
    noisedict=None,
    tm_svd=False,
    tm_norm=True,
    gamma_common=None,
    upper_limit=False,
    upper_limit_red=None,
    upper_limit_dm=None,
    upper_limit_common=None,
    bayesephem=False,
    be_type="orbel",
    wideband=False,
    dm_var=False,
    dm_type="gp",
    dm_psd="powerlaw",
    dm_annual=False,
    white_vary=False,
    gequad=False,
    dm_chrom=False,
    dmchrom_psd="powerlaw",
    dmchrom_idx=4,
    red_var=True,
    red_select=None,
    red_breakflat=False,
    red_breakflat_fq=None,
    coefficients=False,
    pshift=False,
):
    """
    Reads in list of enterprise Pulsar instance and returns a PTA
    instantiated with model 2A from the analysis paper:

    per pulsar:
        1. fixed EFAC per backend/receiver system
        2. fixed EQUAD per backend/receiver system
        3. fixed ECORR per backend/receiver system
        4. Red noise modeled as a power-law with 30 sampling frequencies
        5. Linear timing model.

    global:
        1.Common red noise modeled with user defined PSD with
        30 sampling frequencies. Available PSDs are
        ['powerlaw', 'turnover' 'spectrum']
        2. Optional physical ephemeris modeling.

    :param psd:
        PSD to use for common red noise signal. Available options
        are ['powerlaw', 'turnover' 'spectrum']. 'powerlaw' is default
        value.
    :param tm_var: explicitly vary the timing model parameters
    :param tm_linear: vary the timing model in the linear approximation
    :param tmparam_list: an explicit list of timing model parameters to vary
    :param noisedict:
        Dictionary of pulsar noise properties. Can provide manually,
        or the code will attempt to find it.
    :param gamma_common:
        Fixed common red process spectral index value. By default we
        vary the spectral index over the range [0, 7].
    :param upper_limit:
        Perform upper limit on common red noise amplitude. By default
        this is set to False. Note that when perfoming upper limits it
        is recommended that the spectral index also be fixed to a specific
        value.
    :param bayesephem:
        Include BayesEphem model. Set to False by default
    :param be_type:
        orbel, orbel-v2, setIII
    :param wideband:
        Use wideband par and tim files. Ignore ECORR. Set to False by default.
    """

    amp_prior = "uniform" if upper_limit else "log-uniform"
    gp_priors = [upper_limit_red, upper_limit_dm, upper_limit_common]
    if all(ii is None for ii in gp_priors):
        amp_prior_red = amp_prior
        amp_prior_dm = amp_prior
        amp_prior_common = amp_prior
    else:
        amp_prior_red = "uniform" if upper_limit_red else "log-uniform"
        amp_prior_dm = "uniform" if upper_limit_dm else "log-uniform"
        amp_prior_common = "uniform" if upper_limit_common else "log-uniform"

    # timing model
    if not tm_var:
        s = gp_signals.TimingModel(
            use_svd=tm_svd, normed=tm_norm, coefficients=coefficients
        )
    else:
        # create new attribute for enterprise pulsar object
        for p in psrs:
            p.tmparams_orig = OrderedDict.fromkeys(p.t2pulsar.pars())
            for key in p.tmparams_orig:
                p.tmparams_orig[key] = (p.t2pulsar[key].val, p.t2pulsar[key].err)
        if not tm_linear:
            s = timing_block(
                tmparam_list=tmparam_list,
                prior_type=tm_prior,
                prior_sigma=2.0,
                prior_lower_bound=-3.0,
                prior_upper_bound=3.0,
            )
        else:
            pass

    # find the maximum time span to set GW frequency sampling
    Tspan = model_utils.get_tspan(psrs)

    if logfreq:
        fmin = 10.0
        modes, wgts = model_utils.linBinning(
            Tspan, nmodes_log, 1.0 / fmin / Tspan, common_components, nmodes_log
        )
        wgts = wgts ** 2.0

    if red_var:
        # red noise
        s += red_noise_block(
            psd=red_psd,
            prior=amp_prior_red,
            Tspan=Tspan,
            components=red_components,
            modes=modes,
            wgts=wgts,
            coefficients=coefficients,
            select=red_select,
            break_flat=red_breakflat,
            break_flat_fq=red_breakflat_fq,
        )

    if common_var:
        # common red noise block
        if orf is None:
            s += common_red_noise_block(
                psd=common_psd,
                prior=amp_prior_common,
                Tspan=Tspan,
                components=common_components,
                coefficients=coefficients,
                gamma_val=gamma_common,
                name="gw",
            )
        elif orf == "hd":
            s += common_red_noise_block(
                psd=common_psd,
                prior=amp_prior_common,
                Tspan=Tspan,
                components=common_components,
                coefficients=coefficients,
                gamma_val=gamma_common,
                orf="hd",
                name="gw",
            )

    # DM variations
    if dm_var:
        if dm_type == "gp":
            s += dm_noise_block(
                gp_kernel="diag",
                psd=dm_psd,
                prior=amp_prior_dm,
                components=dm_components,
                gamma_val=None,
                coefficients=coefficients,
            )
        if dm_annual:
            s += chrom.dm_annual_signal()
        if dm_chrom:
            s += chromatic_noise_block(
                psd=dmchrom_psd,
                idx=dmchrom_idx,
                name="chromatic",
                components=dm_components,
                coefficients=coefficients,
            )

    # ephemeris model
    if bayesephem:
        s += deterministic_signals.PhysicalEphemerisSignal(
            use_epoch_toas=True, model=be_type
        )

    # adding white-noise, and acting on psr objects
    models = []
    for p in psrs:
        if "NANOGrav" in p.flags["pta"] and not wideband:
            s2 = s + white_noise_block(vary=white_vary, inc_ecorr=True)
            if gequad:
                s2 += white_signals.EquadNoise(
                    log10_equad=parameter.Uniform(-8.5, -5),
                    selection=selections.Selection(selections.no_selection),
                    name="gequad",
                )
            if "1713" in p.name and dm_var:
                tmin = p.toas.min() / 86400
                tmax = p.toas.max() / 86400
                s3 = s2 + chrom.dm_exponential_dip(
                    tmin=tmin, tmax=tmax, idx=2, sign=False, name="dmexp"
                )
                models.append(s3(p))
            else:
                models.append(s2(p))
        else:
            s4 = s + white_noise_block(vary=white_vary, inc_ecorr=False)
            if gequad:
                s4 += white_signals.EquadNoise(
                    log10_equad=parameter.Uniform(-8.5, -5),
                    selection=selections.Selection(selections.no_selection),
                    name="gequad",
                )
            if "1713" in p.name and dm_var:
                tmin = p.toas.min() / 86400
                tmax = p.toas.max() / 86400
                s5 = s4 + chrom.dm_exponential_dip(
                    tmin=tmin, tmax=tmax, idx=2, sign=False, name="dmexp"
                )
                models.append(s5(p))
            else:
                models.append(s4(p))

    # set up PTA
    pta = signal_base.PTA(models)

    # set white noise parameters
    if not white_vary:
        if noisedict is None:
            print("No noise dictionary provided!...")
        else:
            noisedict = noisedict
            pta.set_default_params(noisedict)

    return pta


def model_2b(
    psrs,
    psd="powerlaw",
    noisedict=None,
    components=30,
    gamma_common=None,
    upper_limit=False,
    bayesephem=False,
    wideband=False,
    pshift=False,
):
    """
    Reads in list of enterprise Pulsar instance and returns a PTA
    instantiated with model 2B from the analysis paper:

    per pulsar:
        1. fixed EFAC per backend/receiver system
        2. fixed EQUAD per backend/receiver system
        3. fixed ECORR per backend/receiver system
        4. Red noise modeled as a power-law with 30 sampling frequencies
        5. Linear timing model.

    global:
        1. Dipole spatially correlated signal modeled with PSD.
        Default PSD is powerlaw. Available options
        ['powerlaw', 'turnover', 'spectrum']
        2. Optional physical ephemeris modeling.

    :param psd:
        PSD to use for common red noise signal. Available options
        are ['powerlaw', 'turnover' 'spectrum']. 'powerlaw' is default
        value.
    :param gamma_common:
        Fixed common red process spectral index value. By default we
        vary the spectral index over the range [0, 7].
    :param upper_limit:
        Perform upper limit on common red noise amplitude. By default
        this is set to False. Note that when perfoming upper limits it
        is recommended that the spectral index also be fixed to a specific
        value.
    :param bayesephem:
        Include BayesEphem model. Set to False by default
    """

    amp_prior = "uniform" if upper_limit else "log-uniform"

    # find the maximum time span to set GW frequency sampling
    Tspan = model_utils.get_tspan(psrs)

    # red noise
    s = red_noise_block(prior=amp_prior, Tspan=Tspan, components=components)

    # dipole
    s += common_red_noise_block(
        psd=psd,
        prior=amp_prior,
        Tspan=Tspan,
        components=components,
        gamma_val=gamma_common,
        orf="dipole",
        name="dipole",
        pshift=pshift,
    )

    # ephemeris model
    if bayesephem:
        s += deterministic_signals.PhysicalEphemerisSignal(use_epoch_toas=True)

    # timing model
    s += gp_signals.TimingModel()

    # adding white-noise, and acting on psr objects
    models = []
    for p in psrs:
        if "NANOGrav" in p.flags["pta"] and not wideband:
            s2 = s + white_noise_block(vary=False, inc_ecorr=True)
            models.append(s2(p))
        else:
            s3 = s + white_noise_block(vary=False, inc_ecorr=False)
            models.append(s3(p))

    # set up PTA
    pta = signal_base.PTA(models)

    # set white noise parameters
    if noisedict is None:
        print("No noise dictionary provided!...")
    else:
        noisedict = noisedict
        pta.set_default_params(noisedict)

    return pta


def model_2c(
    psrs,
    psd="powerlaw",
    noisedict=None,
    components=30,
    gamma_common=None,
    upper_limit=False,
    bayesephem=False,
    wideband=False,
):
    """
    Reads in list of enterprise Pulsar instance and returns a PTA
    instantiated with model 2C from the analysis paper:

    per pulsar:
        1. fixed EFAC per backend/receiver system
        2. fixed EQUAD per backend/receiver system
        3. fixed ECORR per backend/receiver system
        4. Red noise modeled as a power-law with 30 sampling frequencies
        5. Linear timing model.

    global:
        1. Dipole spatially correlated signal modeled with PSD.
        Default PSD is powerlaw. Available options
        ['powerlaw', 'turnover', 'spectrum']
        2. Monopole spatially correlated signal modeled with PSD.
        Default PSD is powerlaw. Available options
        ['powerlaw', 'turnover', 'spectrum']
        3. Optional physical ephemeris modeling.

    :param psd:
        PSD to use for common red noise signal. Available options
        are ['powerlaw', 'turnover' 'spectrum']. 'powerlaw' is default
        value.
    :param gamma_common:
        Fixed common red process spectral index value. By default we
        vary the spectral index over the range [0, 7].
    :param upper_limit:
        Perform upper limit on common red noise amplitude. By default
        this is set to False. Note that when perfoming upper limits it
        is recommended that the spectral index also be fixed to a specific
        value.
    :param bayesephem:
        Include BayesEphem model. Set to False by default
    """

    amp_prior = "uniform" if upper_limit else "log-uniform"

    # find the maximum time span to set GW frequency sampling
    Tspan = model_utils.get_tspan(psrs)

    # red noise
    s = red_noise_block(prior=amp_prior, Tspan=Tspan, components=components)

    # dipole
    s += common_red_noise_block(
        psd=psd,
        prior=amp_prior,
        Tspan=Tspan,
        components=components,
        gamma_val=gamma_common,
        orf="dipole",
        name="dipole",
    )

    # monopole
    s += common_red_noise_block(
        psd=psd,
        prior=amp_prior,
        Tspan=Tspan,
        components=components,
        gamma_val=gamma_common,
        orf="monopole",
        name="monopole",
    )

    # ephemeris model
    if bayesephem:
        s += deterministic_signals.PhysicalEphemerisSignal(use_epoch_toas=True)

    # timing model
    s += gp_signals.TimingModel()

    # adding white-noise, and acting on psr objects
    models = []
    for p in psrs:
        if "NANOGrav" in p.flags["pta"] and not wideband:
            s2 = s + white_noise_block(vary=False, inc_ecorr=True)
            models.append(s2(p))
        else:
            s3 = s + white_noise_block(vary=False, inc_ecorr=False)
            models.append(s3(p))

    # set up PTA
    pta = signal_base.PTA(models)

    # set white noise parameters
    if noisedict is None:
        print("No noise dictionary provided!...")
    else:
        noisedict = noisedict
        pta.set_default_params(noisedict)

    return pta


def model_2d(
    psrs,
    psd="powerlaw",
    noisedict=None,
    components=30,
    gamma_common=None,
    upper_limit=False,
    bayesephem=False,
    wideband=False,
    pshift=False,
):
    """
    Reads in list of enterprise Pulsar instance and returns a PTA
    instantiated with model 2D from the analysis paper:

    per pulsar:
        1. fixed EFAC per backend/receiver system
        2. fixed EQUAD per backend/receiver system
        3. fixed ECORR per backend/receiver system
        4. Red noise modeled as a power-law with 30 sampling frequencies
        5. Linear timing model.

    global:
        1. Monopole spatially correlated signal modeled with PSD.
        Default PSD is powerlaw. Available options
        ['powerlaw', 'turnover', 'spectrum']
        2. Optional physical ephemeris modeling.

    :param psd:
        PSD to use for common red noise signal. Available options
        are ['powerlaw', 'turnover' 'spectrum']. 'powerlaw' is default
        value.
    :param gamma_common:
        Fixed common red process spectral index value. By default we
        vary the spectral index over the range [0, 7].
    :param upper_limit:
        Perform upper limit on common red noise amplitude. By default
        this is set to False. Note that when perfoming upper limits it
        is recommended that the spectral index also be fixed to a specific
        value.
    :param bayesephem:
        Include BayesEphem model. Set to False by default
    """

    amp_prior = "uniform" if upper_limit else "log-uniform"

    # find the maximum time span to set GW frequency sampling
    Tspan = model_utils.get_tspan(psrs)

    # red noise
    s = red_noise_block(prior=amp_prior, Tspan=Tspan, components=components)

    # monopole
    s += common_red_noise_block(
        psd=psd,
        prior=amp_prior,
        Tspan=Tspan,
        components=components,
        gamma_val=gamma_common,
        orf="monopole",
        name="monopole",
        pshift=pshift,
    )

    # ephemeris model
    if bayesephem:
        s += deterministic_signals.PhysicalEphemerisSignal(use_epoch_toas=True)

    # timing model
    s += gp_signals.TimingModel()

    # adding white-noise, and acting on psr objects
    models = []
    for p in psrs:
        if "NANOGrav" in p.flags["pta"] and not wideband:
            s2 = s + white_noise_block(vary=False, inc_ecorr=True)
            models.append(s2(p))
        else:
            s3 = s + white_noise_block(vary=False, inc_ecorr=False)
            models.append(s3(p))

    # set up PTA
    pta = signal_base.PTA(models)

    # set white noise parameters
    if noisedict is None:
        print("No noise dictionary provided!...")
    else:
        noisedict = noisedict
        pta.set_default_params(noisedict)

    return pta


<<<<<<< HEAD
def model_3a(
    psrs,
    psd="powerlaw",
    noisedict=None,
    components=30,
    gamma_common=None,
    upper_limit=False,
    bayesephem=False,
    be_type="orbel",
    wideband=False,
    correlationsonly=False,
    pshift=False,
):
=======
def model_3a(psrs, psd='powerlaw', noisedict=None, components=30,
             n_rnfreqs = None, n_gwbfreqs=None,
             gamma_common=None, upper_limit=False, bayesephem=False,
             be_type='orbel', wideband=False, correlationsonly=False,
             pshift=False, pseed=None, psr_models=False):
>>>>>>> faad30bb
    """
    Reads in list of enterprise Pulsar instance and returns a PTA
    instantiated with model 3A from the analysis paper:

    per pulsar:
        1. fixed EFAC per backend/receiver system
        2. fixed EQUAD per backend/receiver system
        3. fixed ECORR per backend/receiver system
        4. Red noise modeled as a power-law with 30 sampling frequencies
        5. Linear timing model.

    global:
        1. GWB with HD correlations modeled with user defined PSD with
        30 sampling frequencies. Available PSDs are
        ['powerlaw', 'turnover' 'spectrum']
        2. Optional physical ephemeris modeling.

    :param psd:
        PSD to use for common red noise signal. Available options
        are ['powerlaw', 'turnover' 'spectrum'] 'powerlaw' is default
        value.
    :param gamma_common:
        Fixed common red process spectral index value. By default we
        vary the spectral index over the range [0, 7].
    :param upper_limit:
        Perform upper limit on common red noise amplitude. By default
        this is set to False. Note that when perfoming upper limits it
        is recommended that the spectral index also be fixed to a specific
        value.
    :param bayesephem:
        Include BayesEphem model. Set to False by default
    :param be_type:
        orbel, orbel-v2, setIII
    :param correlationsonly:
        Give infinite power (well, 1e40) to pulsar red noise, effectively
        canceling out also GW diagonal terms
    :param pshift:
        Option to use a random phase shift in design matrix. For testing the
        null hypothesis.
    :param pseed:
        Option to provide a seed for the random phase shift.
    :param psr_models:
        Return list of psr models rather than signal_base.PTA object.
    """

    amp_prior = "uniform" if upper_limit else "log-uniform"

    # find the maximum time span to set GW frequency sampling
    Tspan = model_utils.get_tspan(psrs)

    if n_gwbfreqs is None:
        n_gwbfreqs = components

    if n_rnfreqs is None:
        n_rnfreqs = components
    # red noise
<<<<<<< HEAD
    s = red_noise_block(
        prior="infinitepower" if correlationsonly else amp_prior,
        Tspan=Tspan,
        components=components,
    )

    # common red noise block
    s += common_red_noise_block(
        psd=psd,
        prior=amp_prior,
        Tspan=Tspan,
        components=components,
        gamma_val=gamma_common,
        orf="hd",
        name="gw",
        pshift=pshift,
    )
=======
    s = red_noise_block(psd='infinitepower' if correlationsonly else 'powerlaw',
                        prior=amp_prior,
                        Tspan=Tspan, components=n_rnfreqs)

    # common red noise block
    s += common_red_noise_block(psd=psd, prior=amp_prior, Tspan=Tspan,
                                components=n_gwbfreqs, gamma_val=gamma_common,
                                orf='hd', name='gw', pshift=pshift, pseed=pseed)
>>>>>>> faad30bb

    # ephemeris model
    if bayesephem:
        s += deterministic_signals.PhysicalEphemerisSignal(
            use_epoch_toas=True, model=be_type
        )

    # timing model
    s += gp_signals.TimingModel()

    # adding white-noise, and acting on psr objects
    models = []
    for p in psrs:
        if "NANOGrav" in p.flags["pta"] and not wideband:
            s2 = s + white_noise_block(vary=False, inc_ecorr=True)
            models.append(s2(p))
        else:
            s3 = s + white_noise_block(vary=False, inc_ecorr=False)
            models.append(s3(p))

<<<<<<< HEAD
    # set up PTA
    pta = signal_base.PTA(models)

    # set white noise parameters
    if noisedict is None:
        print("No noise dictionary provided!...")
=======
    if psr_models:
        return models
>>>>>>> faad30bb
    else:
        # set up PTA
        pta = signal_base.PTA(models)

        # set white noise parameters
        if noisedict is None:
            print('No noise dictionary provided!...')
        else:
            noisedict = noisedict
            pta.set_default_params(noisedict)

        return pta


def model_3b(
    psrs,
    psd="powerlaw",
    noisedict=None,
    components=30,
    gamma_common=None,
    upper_limit=False,
    bayesephem=False,
    wideband=False,
):
    """
    Reads in list of enterprise Pulsar instance and returns a PTA
    instantiated with model 3B from the analysis paper:

    per pulsar:
        1. fixed EFAC per backend/receiver system
        2. fixed EQUAD per backend/receiver system
        3. fixed ECORR per backend/receiver system
        4. Red noise modeled as a power-law with 30 sampling frequencies
        5. Linear timing model.

    global:
        1. GWB with HD correlations modeled with user defined PSD with
        30 sampling frequencies. Available PSDs are
        ['powerlaw', 'turnover' 'spectrum']
        2. Dipole signal modeled with user defined PSD with
        30 sampling frequencies. Available PSDs are
        ['powerlaw', 'turnover' 'spectrum']
        3. Optional physical ephemeris modeling.

    :param psd:
        PSD to use for common red noise signal. Available options
        are ['powerlaw', 'turnover' 'spectrum'] 'powerlaw' is default
        value.
    :param gamma_common:
        Fixed common red process spectral index value. By default we
        vary the spectral index over the range [0, 7].
    :param upper_limit:
        Perform upper limit on common red noise amplitude. By default
        this is set to False. Note that when perfoming upper limits it
        is recommended that the spectral index also be fixed to a specific
        value.
    :param bayesephem:
        Include BayesEphem model. Set to False by default
    """

    amp_prior = "uniform" if upper_limit else "log-uniform"

    # find the maximum time span to set GW frequency sampling
    Tspan = model_utils.get_tspan(psrs)

    # red noise
    s = red_noise_block(prior=amp_prior, Tspan=Tspan, components=components)

    # common red noise block
    s += common_red_noise_block(
        psd=psd,
        prior=amp_prior,
        Tspan=Tspan,
        components=components,
        gamma_val=gamma_common,
        orf="hd",
        name="gw",
    )

    # dipole
    s += common_red_noise_block(
        psd=psd,
        prior=amp_prior,
        Tspan=Tspan,
        components=components,
        gamma_val=gamma_common,
        orf="dipole",
        name="dipole",
    )

    # ephemeris model
    if bayesephem:
        s += deterministic_signals.PhysicalEphemerisSignal(use_epoch_toas=True)

    # timing model
    s += gp_signals.TimingModel()

    # adding white-noise, and acting on psr objects
    models = []
    for p in psrs:
        if "NANOGrav" in p.flags["pta"] and not wideband:
            s2 = s + white_noise_block(vary=False, inc_ecorr=True)
            models.append(s2(p))
        else:
            s3 = s + white_noise_block(vary=False, inc_ecorr=False)
            models.append(s3(p))

    # set up PTA
    pta = signal_base.PTA(models)

    # set white noise parameters
    if noisedict is None:
        print("No noise dictionary provided!...")
    else:
        noisedict = noisedict
        pta.set_default_params(noisedict)

    return pta


def model_3c(
    psrs,
    psd="powerlaw",
    noisedict=None,
    components=30,
    gamma_common=None,
    upper_limit=False,
    bayesephem=False,
    wideband=False,
):
    """
    Reads in list of enterprise Pulsar instance and returns a PTA
    instantiated with model 3C from the analysis paper:

    per pulsar:
        1. fixed EFAC per backend/receiver system
        2. fixed EQUAD per backend/receiver system
        3. fixed ECORR per backend/receiver system
        4. Red noise modeled as a power-law with 30 sampling frequencies
        5. Linear timing model.

    global:
        1. GWB with HD correlations modeled with user defined PSD with
        30 sampling frequencies. Available PSDs are
        ['powerlaw', 'turnover' 'spectrum']
        2. Dipole signal modeled with user defined PSD with
        30 sampling frequencies. Available PSDs are
        ['powerlaw', 'turnover' 'spectrum']
        3. Monopole signal modeled with user defined PSD with
        30 sampling frequencies. Available PSDs are
        ['powerlaw', 'turnover' 'spectrum']
        4. Optional physical ephemeris modeling.

    :param psd:
        PSD to use for common red noise signal. Available options
        are ['powerlaw', 'turnover' 'spectrum'] 'powerlaw' is default
        value.
    :param gamma_common:
        Fixed common red process spectral index value. By default we
        vary the spectral index over the range [0, 7].
    :param upper_limit:
        Perform upper limit on common red noise amplitude. By default
        this is set to False. Note that when perfoming upper limits it
        is recommended that the spectral index also be fixed to a specific
        value.
    :param bayesephem:
        Include BayesEphem model. Set to False by default
    """

    amp_prior = "uniform" if upper_limit else "log-uniform"

    # find the maximum time span to set GW frequency sampling
    Tspan = model_utils.get_tspan(psrs)

    # red noise
    s = red_noise_block(prior=amp_prior, Tspan=Tspan, components=components)

    # common red noise block
    s += common_red_noise_block(
        psd=psd,
        prior=amp_prior,
        Tspan=Tspan,
        components=components,
        gamma_val=gamma_common,
        orf="hd",
        name="gw",
    )

    # dipole
    s += common_red_noise_block(
        psd=psd,
        prior=amp_prior,
        Tspan=Tspan,
        components=components,
        gamma_val=gamma_common,
        orf="dipole",
        name="dipole",
    )

    # monopole
    s += common_red_noise_block(
        psd=psd,
        prior=amp_prior,
        Tspan=Tspan,
        components=components,
        gamma_val=gamma_common,
        orf="monopole",
        name="monopole",
    )

    # ephemeris model
    if bayesephem:
        s += deterministic_signals.PhysicalEphemerisSignal(use_epoch_toas=True)

    # timing model
    s += gp_signals.TimingModel()

    # adding white-noise, and acting on psr objects
    models = []
    for p in psrs:
        if "NANOGrav" in p.flags["pta"] and not wideband:
            s2 = s + white_noise_block(vary=False, inc_ecorr=True)
            models.append(s2(p))
        else:
            s3 = s + white_noise_block(vary=False, inc_ecorr=False)
            models.append(s3(p))

    # set up PTA
    pta = signal_base.PTA(models)

    # set white noise parameters
    if noisedict is None:
        print("No noise dictionary provided!...")
    else:
        noisedict = noisedict
        pta.set_default_params(noisedict)

    return pta


def model_3d(
    psrs,
    psd="powerlaw",
    noisedict=None,
    components=30,
    gamma_common=None,
    upper_limit=False,
    bayesephem=False,
    wideband=False,
):
    """
    Reads in list of enterprise Pulsar instance and returns a PTA
    instantiated with model 3D from the analysis paper:

    per pulsar:
        1. fixed EFAC per backend/receiver system
        2. fixed EQUAD per backend/receiver system
        3. fixed ECORR per backend/receiver system
        4. Red noise modeled as a power-law with 30 sampling frequencies
        5. Linear timing model.

    global:
        1. GWB with HD correlations modeled with user defined PSD with
        30 sampling frequencies. Available PSDs are
        ['powerlaw', 'turnover' 'spectrum']
        2. Monopole signal modeled with user defined PSD with
        30 sampling frequencies. Available PSDs are
        ['powerlaw', 'turnover' 'spectrum']
        3. Optional physical ephemeris modeling.

    :param psd:
        PSD to use for common red noise signal. Available options
        are ['powerlaw', 'turnover' 'spectrum'] 'powerlaw' is default
        value.
    :param gamma_common:
        Fixed common red process spectral index value. By default we
        vary the spectral index over the range [0, 7].
    :param upper_limit:
        Perform upper limit on common red noise amplitude. By default
        this is set to False. Note that when perfoming upper limits it
        is recommended that the spectral index also be fixed to a specific
        value.
    :param bayesephem:
        Include BayesEphem model. Set to False by default
    """

    amp_prior = "uniform" if upper_limit else "log-uniform"

    # find the maximum time span to set GW frequency sampling
    Tspan = model_utils.get_tspan(psrs)

    # red noise
    s = red_noise_block(prior=amp_prior, Tspan=Tspan, components=components)

    # common red noise block
    s += common_red_noise_block(
        psd=psd,
        prior=amp_prior,
        Tspan=Tspan,
        components=components,
        gamma_val=gamma_common,
        orf="hd",
        name="gw",
    )

    # monopole
    s += common_red_noise_block(
        psd=psd,
        prior=amp_prior,
        Tspan=Tspan,
        components=components,
        gamma_val=gamma_common,
        orf="monopole",
        name="monopole",
    )

    # ephemeris model
    if bayesephem:
        s += deterministic_signals.PhysicalEphemerisSignal(use_epoch_toas=True)

    # timing model
    s += gp_signals.TimingModel()

    # adding white-noise, and acting on psr objects
    models = []
    for p in psrs:
        if "NANOGrav" in p.flags["pta"] and not wideband:
            s2 = s + white_noise_block(vary=False, inc_ecorr=True)
            models.append(s2(p))
        else:
            s3 = s + white_noise_block(vary=False, inc_ecorr=False)
            models.append(s3(p))

    # set up PTA
    pta = signal_base.PTA(models)

    # set white noise parameters
    if noisedict is None:
        print("No noise dictionary provided!...")
    else:
        noisedict = noisedict
        pta.set_default_params(noisedict)

    return pta


def model_2a_drop_be(
    psrs,
    psd="powerlaw",
    noisedict=None,
    components=30,
    gamma_common=None,
    upper_limit=False,
    wideband=False,
    k_threshold=0.5,
    pshift=False,
):
    """
    Reads in list of enterprise Pulsar instance and returns a PTA
    instantiated with model 2A from the analysis paper:

    per pulsar:
        1. fixed EFAC per backend/receiver system
        2. fixed EQUAD per backend/receiver system
        3. fixed ECORR per backend/receiver system
        4. Red noise modeled as a power-law with 30 sampling frequencies
        5. Linear timing model.

    global:
        1.Common red noise modeled with user defined PSD with
        30 sampling frequencies. Available PSDs are
        ['powerlaw', 'turnover' 'spectrum']
        2. Optional physical ephemeris modeling.

    :param psd:
        PSD to use for common red noise signal. Available options
        are ['powerlaw', 'turnover' 'spectrum']. 'powerlaw' is default
        value.
    :param noisedict:
        Dictionary of pulsar noise properties. Can provide manually,
        or the code will attempt to find it.
    :param gamma_common:
        Fixed common red process spectral index value. By default we
        vary the spectral index over the range [0, 7].
    :param upper_limit:
        Perform upper limit on common red noise amplitude. By default
        this is set to False. Note that when perfoming upper limits it
        is recommended that the spectral index also be fixed to a specific
        value.
    :param wideband:
        Use wideband par and tim files. Ignore ECORR. Set to False by default.
    :param k_threshold:
        Define threshold for dropout parameter 'k'.
    """

    amp_prior = "uniform" if upper_limit else "log-uniform"

    # find the maximum time span to set GW frequency sampling
    Tspan = model_utils.get_tspan(psrs)

    # red noise
    s = red_noise_block(prior=amp_prior, Tspan=Tspan, components=components)

    # common red noise block
    s += common_red_noise_block(
        psd=psd,
        prior=amp_prior,
        Tspan=Tspan,
        components=components,
        gamma_val=gamma_common,
        name="gw",
        pshift=pshift,
    )

    # ephemeris model
    s += do.Dropout_PhysicalEphemerisSignal(
        use_epoch_toas=True, k_threshold=k_threshold
    )

    # timing model
    s += gp_signals.TimingModel()

    # adding white-noise, and acting on psr objects
    models = []
    for p in psrs:
        if "NANOGrav" in p.flags["pta"] and not wideband:
            s2 = s + white_noise_block(vary=False, inc_ecorr=True)
            models.append(s2(p))
        else:
            s3 = s + white_noise_block(vary=False, inc_ecorr=False)
            models.append(s3(p))

    # set up PTA
    pta = signal_base.PTA(models)

    # set white noise parameters
    if noisedict is None:
        print("No noise dictionary provided!...")
    else:
        noisedict = noisedict
        pta.set_default_params(noisedict)

    return pta


def model_2a_drop_crn(
    psrs,
    psd="powerlaw",
    noisedict=None,
    components=30,
    gamma_common=None,
    upper_limit=False,
    bayesephem=False,
    wideband=False,
    k_threshold=0.5,
    pshift=False,
):
    """
    Reads in list of enterprise Pulsar instance and returns a PTA
    instantiated with model 2A from the analysis paper:

    per pulsar:
        1. fixed EFAC per backend/receiver system
        2. fixed EQUAD per backend/receiver system
        3. fixed ECORR per backend/receiver system
        4. Red noise modeled as a power-law with 30 sampling frequencies
        5. Linear timing model.

    global:
        1.Common red noise modeled with user defined PSD with
        30 sampling frequencies. Available PSDs are
        ['powerlaw', 'turnover' 'spectrum']
        2. Optional physical ephemeris modeling.

    :param psd:
        PSD to use for common red noise signal. Available options
        are ['powerlaw', 'turnover' 'spectrum']. 'powerlaw' is default
        value.
    :param noisedict:
        Dictionary of pulsar noise properties. Can provide manually,
        or the code will attempt to find it.
    :param gamma_common:
        Fixed common red process spectral index value. By default we
        vary the spectral index over the range [0, 7].
    :param upper_limit:
        Perform upper limit on common red noise amplitude. By default
        this is set to False. Note that when perfoming upper limits it
        is recommended that the spectral index also be fixed to a specific
        value.
    :param bayesephem:
        Include BayesEphem model. Set to False by default
    :param wideband:
        Use wideband par and tim files. Ignore ECORR. Set to False by default.
    """

    amp_prior = "uniform" if upper_limit else "log-uniform"

    # find the maximum time span to set GW frequency sampling
    Tspan = model_utils.get_tspan(psrs)

    # red noise
    s = red_noise_block(prior=amp_prior, Tspan=Tspan, components=components)

    # common red noise block
    amp_name = "{}_log10_A".format("gw")
    if amp_prior == "uniform":
        log10_Agw = parameter.LinearExp(-18, -11)(amp_name)
    elif amp_prior == "log-uniform" and gamma_common is not None:
        if np.abs(gamma_common - 4.33) < 0.1:
            log10_Agw = parameter.Uniform(-18, -14)(amp_name)
        else:
            log10_Agw = parameter.Uniform(-18, -11)(amp_name)
    else:
        log10_Agw = parameter.Uniform(-18, -11)(amp_name)

    gam_name = "{}_gamma".format("gw")
    if gamma_common is not None:
        gamma_gw = parameter.Constant(gamma_common)(gam_name)
    else:
        gamma_gw = parameter.Uniform(0, 7)(gam_name)

    k_drop = parameter.Uniform(0.0, 1.0)  # per-pulsar

    drop_pl = do.dropout_powerlaw(
        log10_A=log10_Agw, gamma=gamma_gw, k_drop=k_drop, k_threshold=k_threshold
    )
    crn = gp_signals.FourierBasisGP(
        drop_pl, components=components, Tspan=Tspan, name="gw", pshift=pshift
    )
    s += crn

    # ephemeris model
    s += do.Dropout_PhysicalEphemerisSignal(use_epoch_toas=True)

    # timing model
    s += gp_signals.TimingModel()

    # adding white-noise, and acting on psr objects
    models = []
    for p in psrs:
        if "NANOGrav" in p.flags["pta"] and not wideband:
            s2 = s + white_noise_block(vary=False, inc_ecorr=True)
            models.append(s2(p))
        else:
            s3 = s + white_noise_block(vary=False, inc_ecorr=False)
            models.append(s3(p))

    # set up PTA
    pta = signal_base.PTA(models)

    # set white noise parameters
    if noisedict is None:
        print("No noise dictionary provided!...")
    else:
        noisedict = noisedict
        pta.set_default_params(noisedict)

    return pta


# Does not yet work with IPTA datasets due to white-noise modeling issues.
def model_chromatic(
    psrs,
    psd="powerlaw",
    noisedict=None,
    components=30,
    gamma_common=None,
    upper_limit=False,
    bayesephem=False,
    wideband=False,
    pshift=False,
    idx=4,
    chromatic_psd="powerlaw",
    c_psrs=["J1713+0747"],
):
    """
    Reads in list of enterprise Pulsar instance and returns a PTA
    instantiated with model 2A from the analysis paper + additional
    chromatic noise for given pulsars

    per pulsar:
        1. fixed EFAC per backend/receiver system
        2. fixed EQUAD per backend/receiver system
        3. fixed ECORR per backend/receiver system
        4. Red noise modeled as a power-law with 30 sampling frequencies
        5. Linear timing model.
        6. Chromatic noise for given pulsar list

    global:
        1.Common red noise modeled with user defined PSD with
        30 sampling frequencies. Available PSDs are
        ['powerlaw', 'turnover' 'spectrum']
        2. Optional physical ephemeris modeling.

    :param psd:
        PSD to use for common red noise signal. Available options
        are ['powerlaw', 'turnover' 'spectrum']. 'powerlaw' is default
        value.
    :param noisedict:
        Dictionary of pulsar noise properties. Can provide manually,
        or the code will attempt to find it.
    :param gamma_common:
        Fixed common red process spectral index value. By default we
        vary the spectral index over the range [0, 7].
    :param upper_limit:
        Perform upper limit on common red noise amplitude. By default
        this is set to False. Note that when perfoming upper limits it
        is recommended that the spectral index also be fixed to a specific
        value.
    :param bayesephem:
        Include BayesEphem model. Set to False by default
    :param wideband:
        Use wideband par and tim files. Ignore ECORR. Set to False by default.
    :param idx:
        Index of chromatic process (i.e DM is 2, scattering would be 4). If
        set to `vary` then will vary from 0 - 6 (This will be VERY slow!)
    :param chromatic_psd:
        PSD to use for chromatic noise. Available options
        are ['powerlaw', 'turnover' 'spectrum']. 'powerlaw' is default
        value.
    :param c_psrs:
        List of pulsars to use chromatic noise. 'all' will use all pulsars
    """

    amp_prior = "uniform" if upper_limit else "log-uniform"

    # find the maximum time span to set GW frequency sampling
    Tspan = model_utils.get_tspan(psrs)

    # white noise
    s = white_noise_block(vary=False, wideband=wideband)

    # red noise
    s += red_noise_block(prior=amp_prior, Tspan=Tspan, components=components)

    # common red noise block
    s += common_red_noise_block(
        psd=psd,
        prior=amp_prior,
        Tspan=Tspan,
        components=components,
        gamma_val=gamma_common,
        name="gw",
        pshift=pshift,
    )

    # ephemeris model
    if bayesephem:
        s += deterministic_signals.PhysicalEphemerisSignal(use_epoch_toas=True)

    # timing model
    s += gp_signals.TimingModel()

    # chromatic noise
    sc = chromatic_noise_block(psd=chromatic_psd, idx=idx)
    if c_psrs == "all":
        s += sc
        models = [s(psr) for psr in psrs]
    elif len(c_psrs) > 0:
        models = []
        for psr in psrs:
            if psr.name in c_psrs:
                print("Adding chromatic model to PSR {}".format(psr.name))
                snew = s + sc
                models.append(snew(psr))
            else:
                models.append(s(psr))

    # set up PTA
    pta = signal_base.PTA(models)

    # set white noise parameters
    if noisedict is None:
        print("No noise dictionary provided!...")
    else:
        noisedict = noisedict
        pta.set_default_params(noisedict)

    return pta


def model_bwm(
    psrs,
    noisedict=None,
    tm_svd=False,
    Tmin_bwm=None,
    Tmax_bwm=None,
    skyloc=None,
    red_psd="powerlaw",
    components=30,
    dm_var=False,
    dm_psd="powerlaw",
    dm_annual=False,
    upper_limit=False,
    bayesephem=False,
    wideband=False,
):
    """
    Reads in list of enterprise Pulsar instance and returns a PTA
    instantiated with BWM model:

    per pulsar:
        1. fixed EFAC per backend/receiver system
        2. fixed EQUAD per backend/receiver system
        3. fixed ECORR per backend/receiver system (if NG channelized)
        4. Red noise modeled by a specified psd
        5. Linear timing model.
        6. Optional DM-variation modeling
    global:
        1. Deterministic GW burst with memory signal.
        2. Optional physical ephemeris modeling.

    :param psrs:
        list of enterprise.Pulsar objects for PTA
    :param noisedict:
        Dictionary of pulsar noise properties for fixed white noise.
        Can provide manually, or the code will attempt to find it.
    :param tm_svd:
        boolean for svd-stabilised timing model design matrix
    :param Tmin_bwm:
        Min time to search for BWM (MJD). If omitted, uses first TOA.
    :param Tmax_bwm:
        Max time to search for BWM (MJD). If omitted, uses last TOA.
    :param skyloc:
        Fixed sky location of BWM signal search as [cos(theta), phi].
        Search over sky location if ``None`` given.
    :param red_psd:
        PSD to use for per pulsar red noise. Available options
        are ['powerlaw', 'turnover', tprocess, 'spectrum'].
    :param components:
        number of modes in Fourier domain processes (red noise, DM
        variations, etc)
    :param dm_var:
        include gaussian process DM variations
    :param dm_psd:
        power-spectral density for gp DM variations
    :param dm_annual:
        include a yearly period DM variation
    :param upper_limit:
        Perform upper limit on BWM amplitude. By default this is
        set to False for a 'detection' run.
    :param bayesephem:
        Include BayesEphem model.
    :return: instantiated enterprise.PTA object
    """

    amp_prior = "uniform" if upper_limit else "log-uniform"

    # find the maximum time span to set frequency sampling
    tmin = np.min([p.toas.min() for p in psrs])
    tmax = np.max([p.toas.max() for p in psrs])
    Tspan = tmax - tmin

    if Tmin_bwm is None:
        Tmin_bwm = tmin / const.day
    if Tmax_bwm is None:
        Tmax_bwm = tmax / const.day

    # red noise
    s = red_noise_block(
        prior=amp_prior, psd=red_psd, Tspan=Tspan, components=components
    )

    # DM variations
    if dm_var:
        s += dm_noise_block(
            psd=dm_psd, prior=amp_prior, components=components, gamma_val=None
        )
        if dm_annual:
            s += chrom.dm_annual_signal()

        # DM exponential dip for J1713's DM event
        dmexp = chrom.dm_exponential_dip(tmin=54500, tmax=54900)

    # GW BWM signal block
    s += deterministic.bwm_block(
        Tmin_bwm, Tmax_bwm, amp_prior=amp_prior, skyloc=skyloc, name="bwm"
    )

    # ephemeris model
    if bayesephem:
        s += deterministic_signals.PhysicalEphemerisSignal(use_epoch_toas=True)

    # timing model
    s += gp_signals.TimingModel(use_svd=tm_svd)

    # adding white-noise, and acting on psr objects
    models = []
    for p in psrs:
        if "NANOGrav" in p.flags["pta"] and not wideband:
            s2 = s + white_noise_block(vary=False, inc_ecorr=True)
            if dm_var and "J1713+0747" == p.name:
                s2 += dmexp
            models.append(s2(p))
        else:
            s3 = s + white_noise_block(vary=False, inc_ecorr=False)
            if dm_var and "J1713+0747" == p.name:
                s3 += dmexp
            models.append(s3(p))

    # set up PTA
    pta = signal_base.PTA(models)

    # set white noise parameters
    if noisedict is None:
        print("No noise dictionary provided!...")
    else:
        noisedict = noisedict
        pta.set_default_params(noisedict)

    return pta


def model_cw(
    psrs,
    upper_limit=False,
    noisedict=None,
    rn_psd="powerlaw",
    components=30,
    bayesephem=False,
    skyloc=None,
    log10_F=None,
    ecc=False,
    psrTerm=False,
    wideband=False,
):
    """
    Reads in list of enterprise Pulsar instance and returns a PTA
    instantiated with CW model:
    per pulsar:
        1. fixed EFAC per backend/receiver system
        2. fixed EQUAD per backend/receiver system
        3. fixed ECORR per backend/receiver system
        4. Red noise modeled as a power-law with 30 sampling frequencies
        5. Linear timing model.
    global:
        1. Deterministic CW signal.
        2. Optional physical ephemeris modeling.
    :param upper_limit:
        Perform upper limit on common red noise amplitude. By default
        this is set to False. Note that when perfoming upper limits it
        is recommended that the spectral index also be fixed to a specific
        value.
    :param rn_psd:
        psd to use in red_noise_block()
    :param bayesephem:
        Include BayesEphem model. Set to False by default
    :param skyloc:
        Fixed sky location of CW signal search as [cos(theta), phi].
        Search over sky location if ``None`` given.
    :param log10_F:
        Fixed frequency of CW signal search.
        Search over frequency if ``None`` given.
    :param ecc:
        boolean or float
        if boolean: include/exclude eccentricity in search
        if float: use fixed eccentricity with eccentric model
    :psrTerm:
        boolean, include/exclude pulsar term in search
    """

    amp_prior = "uniform" if upper_limit else "log-uniform"

    # find the maximum time span to set GW frequency sampling
    tmin = np.min([p.toas.min() for p in psrs])
    tmax = np.max([p.toas.max() for p in psrs])
    Tspan = tmax - tmin

    # red noise
    s = red_noise_block(prior=amp_prior, psd=rn_psd, Tspan=Tspan, components=components)

    # GW CW signal block
    if not ecc:
        s += deterministic.cw_block_circ(
            amp_prior=amp_prior,
            skyloc=skyloc,
            log10_fgw=log10_F,
            psrTerm=psrTerm,
            tref=tmin,
            name="cw",
        )
    else:
        if type(ecc) is not float:
            ecc = None
        s += deterministic.cw_block_ecc(
            amp_prior=amp_prior,
            skyloc=skyloc,
            log10_F=log10_F,
            ecc=ecc,
            psrTerm=psrTerm,
            tref=tmin,
            name="cw",
        )

    # ephemeris model
    if bayesephem:
        s += deterministic_signals.PhysicalEphemerisSignal(use_epoch_toas=True)

    # timing model
    s += gp_signals.TimingModel()

    # adding white-noise, and acting on psr objects
    models = []
    for p in psrs:
        if "NANOGrav" in p.flags["pta"] and not wideband:
            s2 = s + white_noise_block(vary=False, inc_ecorr=True, gp_ecorr=True)
            models.append(s2(p))
        else:
            s3 = s + white_noise_block(vary=False, inc_ecorr=False)
            models.append(s3(p))

    # set up PTA
    pta = signal_base.PTA(models)

    # set white noise parameters
    if noisedict is None:
        print("No noise dictionary provided!...")
    else:
        noisedict = noisedict
        pta.set_default_params(noisedict)

    return pta<|MERGE_RESOLUTION|>--- conflicted
+++ resolved
@@ -239,22 +239,6 @@
                     else [dm_expdip_tmax]
                 )
             if dmdip_seqname is not None:
-<<<<<<< HEAD
-                dmdipname_base = "dmexp_" + dmdip_seqname + "_"
-            else:
-                dmdipname_base = "dmexp_"
-            dm_expdip_idx = (
-                dm_expdip_idx if isinstance(dm_expdip_idx, list) else [dm_expdip_idx]
-            )
-            for dd in range(1, num_dmdips + 1):
-                s += chrom.dm_exponential_dip(
-                    tmin=tmin[dd - 1],
-                    tmax=tmax[dd - 1],
-                    idx=dm_expdip_idx[dd - 1],
-                    sign=dmexp_sign,
-                    name=dmdipname_base + str(dd),
-                )
-=======
                 dmdipname_base = (['dmexp_' + nm for nm in dmdip_seqname]
                                    if isinstance(dmdip_seqname,list)
                                    else ['dmexp_' + dmdip_seqname])
@@ -269,7 +253,6 @@
                                               idx=dm_expdip_idx[dd],
                                               sign=dmexp_sign,
                                               name=dmdipname_base[dd])
->>>>>>> faad30bb
         if dm_cusp:
             if dm_cusp_tmin is None and dm_cusp_tmax is None:
                 tmin = [psr.toas.min() / 86400 for ii in range(num_dm_cusps)]
@@ -430,27 +413,11 @@
     return pta
 
 
-<<<<<<< HEAD
-def model_2a(
-    psrs,
-    psd="powerlaw",
-    noisedict=None,
-    components=30,
-    gamma_common=None,
-    upper_limit=False,
-    bayesephem=False,
-    be_type="orbel",
-    wideband=False,
-    select="backend",
-    pshift=False,
-):
-=======
 def model_2a(psrs, psd='powerlaw', noisedict=None, components=30,
              n_rnfreqs = None, n_gwbfreqs=None,
              gamma_common=None, upper_limit=False, bayesephem=False,
              be_type='orbel', wideband=False, select='backend',
              pshift=False, pseed=None, psr_models=False):
->>>>>>> faad30bb
     """
     Reads in list of enterprise Pulsar instance and returns a PTA
     instantiated with model 2A from the analysis paper:
@@ -514,21 +481,9 @@
     s = red_noise_block(prior=amp_prior, Tspan=Tspan, components=n_rnfreqs)
 
     # common red noise block
-<<<<<<< HEAD
-    s += common_red_noise_block(
-        psd=psd,
-        prior=amp_prior,
-        Tspan=Tspan,
-        components=components,
-        gamma_val=gamma_common,
-        name="gw",
-        pshift=pshift,
-    )
-=======
     s += common_red_noise_block(psd=psd, prior=amp_prior, Tspan=Tspan,
                                 components=n_gwbfreqs, gamma_val=gamma_common,
                                 name='gw', pshift=pshift, pseed=pseed)
->>>>>>> faad30bb
 
     # ephemeris model
     if bayesephem:
@@ -549,17 +504,8 @@
             s3 = s + white_noise_block(vary=False, inc_ecorr=False, select=select)
             models.append(s3(p))
 
-<<<<<<< HEAD
-    # set up PTA
-    pta = signal_base.PTA(models)
-
-    # set white noise parameters
-    if noisedict is None:
-        print("No noise dictionary provided!...")
-=======
     if psr_models:
         return models
->>>>>>> faad30bb
     else:
         # set up PTA
         pta = signal_base.PTA(models)
@@ -1117,27 +1063,11 @@
     return pta
 
 
-<<<<<<< HEAD
-def model_3a(
-    psrs,
-    psd="powerlaw",
-    noisedict=None,
-    components=30,
-    gamma_common=None,
-    upper_limit=False,
-    bayesephem=False,
-    be_type="orbel",
-    wideband=False,
-    correlationsonly=False,
-    pshift=False,
-):
-=======
 def model_3a(psrs, psd='powerlaw', noisedict=None, components=30,
              n_rnfreqs = None, n_gwbfreqs=None,
              gamma_common=None, upper_limit=False, bayesephem=False,
              be_type='orbel', wideband=False, correlationsonly=False,
              pshift=False, pseed=None, psr_models=False):
->>>>>>> faad30bb
     """
     Reads in list of enterprise Pulsar instance and returns a PTA
     instantiated with model 3A from the analysis paper:
@@ -1194,25 +1124,6 @@
     if n_rnfreqs is None:
         n_rnfreqs = components
     # red noise
-<<<<<<< HEAD
-    s = red_noise_block(
-        prior="infinitepower" if correlationsonly else amp_prior,
-        Tspan=Tspan,
-        components=components,
-    )
-
-    # common red noise block
-    s += common_red_noise_block(
-        psd=psd,
-        prior=amp_prior,
-        Tspan=Tspan,
-        components=components,
-        gamma_val=gamma_common,
-        orf="hd",
-        name="gw",
-        pshift=pshift,
-    )
-=======
     s = red_noise_block(psd='infinitepower' if correlationsonly else 'powerlaw',
                         prior=amp_prior,
                         Tspan=Tspan, components=n_rnfreqs)
@@ -1221,7 +1132,6 @@
     s += common_red_noise_block(psd=psd, prior=amp_prior, Tspan=Tspan,
                                 components=n_gwbfreqs, gamma_val=gamma_common,
                                 orf='hd', name='gw', pshift=pshift, pseed=pseed)
->>>>>>> faad30bb
 
     # ephemeris model
     if bayesephem:
@@ -1242,17 +1152,8 @@
             s3 = s + white_noise_block(vary=False, inc_ecorr=False)
             models.append(s3(p))
 
-<<<<<<< HEAD
-    # set up PTA
-    pta = signal_base.PTA(models)
-
-    # set white noise parameters
-    if noisedict is None:
-        print("No noise dictionary provided!...")
-=======
     if psr_models:
         return models
->>>>>>> faad30bb
     else:
         # set up PTA
         pta = signal_base.PTA(models)
