--- conflicted
+++ resolved
@@ -29,68 +29,6 @@
 PTA models from paper
 """
 
-
-<<<<<<< HEAD
-def model_singlepsr_noise(
-    psr,
-    tm_var=False,
-    tm_linear=False,
-    tmparam_list=None,
-    red_var=True,
-    psd="powerlaw",
-    red_select=None,
-    noisedict=None,
-    tm_svd=False,
-    tm_norm=True,
-    white_vary=True,
-    components=30,
-    upper_limit=False,
-    wideband=False,
-    gamma_val=None,
-    dm_var=False,
-    dm_type="gp",
-    dmgp_kernel="diag",
-    dm_psd="powerlaw",
-    dm_nondiag_kernel="periodic",
-    dmx_data=None,
-    dm_annual=False,
-    gamma_dm_val=None,
-    chrom_gp=False,
-    chrom_gp_kernel="nondiag",
-    chrom_psd="powerlaw",
-    chrom_idx=4,
-    chrom_kernel="periodic",
-    dm_expdip=False,
-    dmexp_sign="negative",
-    dm_expdip_idx=2,
-    dm_expdip_tmin=None,
-    dm_expdip_tmax=None,
-    num_dmdips=1,
-    dmdip_seqname=None,
-    dm_cusp=False,
-    dm_cusp_sign="negative",
-    dm_cusp_idx=2,
-    dm_cusp_sym=False,
-    dm_cusp_tmin=None,
-    dm_cusp_tmax=None,
-    num_dm_cusps=1,
-    dm_cusp_seqname=None,
-    dm_dual_cusp=False,
-    dm_dual_cusp_tmin=None,
-    dm_dual_cusp_tmax=None,
-    dm_dual_cusp_sym=False,
-    dm_dual_cusp_idx1=2,
-    dm_dual_cusp_idx2=4,
-    dm_dual_cusp_sign="negative",
-    num_dm_dual_cusps=1,
-    dm_dual_cusp_seqname=None,
-    dm_sw_deter=False,
-    dm_sw_gp=False,
-    swgp_prior=None,
-    swgp_basis=None,
-    coefficients=False,
-):
-=======
 def model_singlepsr_noise(psr, tm_var=False, tm_linear=False,
                           tmparam_list=None,
                           red_var=True, psd='powerlaw', red_select=None,
@@ -119,7 +57,6 @@
                           dm_sw_deter=False, dm_sw_gp=False,
                           swgp_prior=None, swgp_basis=None,
                           coefficients=False, extra_sigs=None):
->>>>>>> c86b7e70
     """
     Single pulsar noise model
     :param psr: enterprise pulsar object
@@ -265,17 +202,6 @@
             if dmdip_seqname is not None:
                 dmdipname_base = "dmexp_" + dmdip_seqname + "_"
             else:
-<<<<<<< HEAD
-                dmdipname_base = "dmexp_"
-            for dd in range(1, num_dmdips + 1):
-                s += chrom.dm_exponential_dip(
-                    tmin=tmin[dd - 1],
-                    tmax=tmax[dd - 1],
-                    idx=dm_expdip_idx,
-                    sign=dmexp_sign,
-                    name=dmdipname_base + str(dd),
-                )
-=======
                 dmdipname_base = 'dmexp_'
             dm_expdip_idx = (dm_expdip_idx if isinstance(dm_expdip_idx,list)
                                            else [dm_expdip_idx])
@@ -284,7 +210,6 @@
                                               idx=dm_expdip_idx[dd-1],
                                               sign=dmexp_sign,
                                               name=dmdipname_base+str(dd))
->>>>>>> c86b7e70
         if dm_cusp:
             if dm_cusp_tmin is None and dm_cusp_tmax is None:
                 tmin = [psr.toas.min() / 86400 for ii in range(num_dm_cusps)]
@@ -299,18 +224,6 @@
             if dm_cusp_seqname is not None:
                 cusp_name_base = "dm_cusp_" + dm_cusp_seqname + "_"
             else:
-<<<<<<< HEAD
-                cusp_name_base = "dm_cusp_"
-            for dd in range(1, num_dm_cusps + 1):
-                s += chrom.dm_exponential_cusp(
-                    tmin=tmin[dd - 1],
-                    tmax=tmax[dd - 1],
-                    idx=dm_cusp_idx,
-                    sign=dm_cusp_sign,
-                    symmetric=dm_cusp_sym,
-                    name=cusp_name_base + str(dd),
-                )
-=======
                 cusp_name_base = 'dm_cusp_'
             dm_cusp_idx = (dm_cusp_idx if isinstance(dm_cusp_idx,list)
                                            else [dm_cusp_idx])
@@ -321,7 +234,6 @@
                                                sign=dm_cusp_sign,
                                                symmetric=dm_cusp_sym,
                                                name=cusp_name_base+str(dd))
->>>>>>> c86b7e70
         if dm_dual_cusp:
             if dm_dual_cusp_tmin is None and dm_cusp_tmax is None:
                 tmin = psr.toas.min() / 86400
@@ -454,26 +366,10 @@
 
     return pta
 
-
-<<<<<<< HEAD
-def model_2a(
-    psrs,
-    psd="powerlaw",
-    noisedict=None,
-    components=30,
-    gamma_common=None,
-    upper_limit=False,
-    bayesephem=False,
-    be_type="orbel",
-    wideband=False,
-    select="backend",
-):
-=======
 def model_2a(psrs, psd='powerlaw', noisedict=None, components=30,
              gamma_common=None, upper_limit=False, bayesephem=False,
              be_type='orbel', wideband=False, select='backend',
              pshift=False):
->>>>>>> c86b7e70
     """
     Reads in list of enterprise Pulsar instance and returns a PTA
     instantiated with model 2A from the analysis paper:
@@ -520,20 +416,9 @@
     s = red_noise_block(prior=amp_prior, Tspan=Tspan, components=components)
 
     # common red noise block
-<<<<<<< HEAD
-    s += common_red_noise_block(
-        psd=psd,
-        prior=amp_prior,
-        Tspan=Tspan,
-        components=components,
-        gamma_val=gamma_common,
-        name="gw",
-    )
-=======
     s += common_red_noise_block(psd=psd, prior=amp_prior, Tspan=Tspan,
                                 components=components, gamma_val=gamma_common,
                                 name='gw', pshift=pshift)
->>>>>>> c86b7e70
 
     # ephemeris model
     if bayesephem:
@@ -566,51 +451,6 @@
 
     return pta
 
-
-<<<<<<< HEAD
-def model_general(
-    psrs,
-    tm_var=False,
-    tm_linear=False,
-    tmparam_list=None,
-    common_psd="powerlaw",
-    red_psd="powerlaw",
-    orf=None,
-    common_var=True,
-    common_components=30,
-    red_components=30,
-    dm_components=30,
-    modes=None,
-    wgts=None,
-    logfreq=False,
-    nmodes_log=10,
-    noisedict=None,
-    tm_svd=False,
-    tm_norm=True,
-    gamma_common=None,
-    upper_limit=False,
-    upper_limit_red=None,
-    upper_limit_dm=None,
-    upper_limit_common=None,
-    bayesephem=False,
-    be_type="orbel",
-    wideband=False,
-    dm_var=False,
-    dm_type="gp",
-    dm_psd="powerlaw",
-    dm_annual=False,
-    white_vary=False,
-    gequad=False,
-    dm_chrom=False,
-    dmchrom_psd="powerlaw",
-    dmchrom_idx=4,
-    red_var=True,
-    red_select=None,
-    red_breakflat=False,
-    red_breakflat_fq=None,
-    coefficients=False,
-):
-=======
 def model_general(psrs, tm_var=False, tm_linear=False, tmparam_list=None,
                   common_psd='powerlaw', red_psd='powerlaw', orf=None,
                   common_components=30, red_components=30, dm_components=30,
@@ -626,7 +466,6 @@
                   dmchrom_psd='powerlaw', dmchrom_idx=4,
                   red_select=None, red_breakflat=False, red_breakflat_fq=None,
                   coefficients=False, pshift=False):
->>>>>>> c86b7e70
     """
     Reads in list of enterprise Pulsar instance and returns a PTA
     instantiated with model 2A from the analysis paper:
@@ -707,7 +546,6 @@
         )
         wgts = wgts ** 2.0
 
-<<<<<<< HEAD
     if red_var:
         # red noise
         s += red_noise_block(
@@ -746,22 +584,6 @@
                 orf="hd",
                 name="gw",
             )
-=======
-    # common red noise block
-    if orf is None:
-        s += common_red_noise_block(psd=common_psd, prior=amp_prior_common,
-                                    Tspan=Tspan,
-                                    components=common_components,
-                                    coefficients=coefficients, pshift=pshift,
-                                    gamma_val=gamma_common, name='gw')
-    elif orf == 'hd':
-        s += common_red_noise_block(psd=common_psd, prior=amp_prior_common,
-                                    Tspan=Tspan,
-                                    components=common_components,
-                                    coefficients=coefficients,
-                                    gamma_val=gamma_common, orf='hd',
-                                    name='gw')
->>>>>>> c86b7e70
 
     # DM variations
     if dm_var:
@@ -842,23 +664,9 @@
 
     return pta
 
-
-<<<<<<< HEAD
-def model_2b(
-    psrs,
-    psd="powerlaw",
-    noisedict=None,
-    components=30,
-    gamma_common=None,
-    upper_limit=False,
-    bayesephem=False,
-    wideband=False,
-):
-=======
 def model_2b(psrs, psd='powerlaw', noisedict=None, components=30,
              gamma_common=None, upper_limit=False, bayesephem=False,
              wideband=False, pshift=False):
->>>>>>> c86b7e70
     """
     Reads in list of enterprise Pulsar instance and returns a PTA
     instantiated with model 2B from the analysis paper:
@@ -901,21 +709,9 @@
     s = red_noise_block(prior=amp_prior, Tspan=Tspan, components=components)
 
     # dipole
-<<<<<<< HEAD
-    s += common_red_noise_block(
-        psd=psd,
-        prior=amp_prior,
-        Tspan=Tspan,
-        components=components,
-        gamma_val=gamma_common,
-        orf="dipole",
-        name="dipole",
-    )
-=======
     s += common_red_noise_block(psd=psd, prior=amp_prior, Tspan=Tspan,
                                 components=components, gamma_val=gamma_common,
                                 orf='dipole', name='dipole', pshift=pshift)
->>>>>>> c86b7e70
 
     # ephemeris model
     if bayesephem:
@@ -1052,23 +848,9 @@
 
     return pta
 
-
-<<<<<<< HEAD
-def model_2d(
-    psrs,
-    psd="powerlaw",
-    noisedict=None,
-    components=30,
-    gamma_common=None,
-    upper_limit=False,
-    bayesephem=False,
-    wideband=False,
-):
-=======
 def model_2d(psrs, psd='powerlaw', noisedict=None, components=30,
              gamma_common=None, upper_limit=False, bayesephem=False,
              wideband=False, pshift=False):
->>>>>>> c86b7e70
     """
     Reads in list of enterprise Pulsar instance and returns a PTA
     instantiated with model 2D from the analysis paper:
@@ -1111,21 +893,9 @@
     s = red_noise_block(prior=amp_prior, Tspan=Tspan, components=components)
 
     # monopole
-<<<<<<< HEAD
-    s += common_red_noise_block(
-        psd=psd,
-        prior=amp_prior,
-        Tspan=Tspan,
-        components=components,
-        gamma_val=gamma_common,
-        orf="monopole",
-        name="monopole",
-    )
-=======
     s += common_red_noise_block(psd=psd, prior=amp_prior, Tspan=Tspan,
                                 components=components, gamma_val=gamma_common,
                                 orf='monopole', name='monopole', pshift=pshift)
->>>>>>> c86b7e70
 
     # ephemeris model
     if bayesephem:
@@ -1156,24 +926,9 @@
 
     return pta
 
-
-<<<<<<< HEAD
-def model_3a(
-    psrs,
-    psd="powerlaw",
-    noisedict=None,
-    components=30,
-    gamma_common=None,
-    upper_limit=False,
-    bayesephem=False,
-    be_type="orbel",
-    wideband=False,
-):
-=======
 def model_3a(psrs, psd='powerlaw', noisedict=None, components=30,
              gamma_common=None, upper_limit=False, bayesephem=False,
              be_type='orbel', wideband=False, correlationsonly=False, pshift=False):
->>>>>>> c86b7e70
     """
     Reads in list of enterprise Pulsar instance and returns a PTA
     instantiated with model 3A from the analysis paper:
@@ -1222,21 +977,9 @@
                         Tspan=Tspan, components=components)
 
     # common red noise block
-<<<<<<< HEAD
-    s += common_red_noise_block(
-        psd=psd,
-        prior=amp_prior,
-        Tspan=Tspan,
-        components=components,
-        gamma_val=gamma_common,
-        orf="hd",
-        name="gw",
-    )
-=======
     s += common_red_noise_block(psd=psd, prior=amp_prior, Tspan=Tspan,
                                 components=components, gamma_val=gamma_common,
                                 orf='hd', name='gw', pshift=pshift)
->>>>>>> c86b7e70
 
     # ephemeris model
     if bayesephem:
@@ -1601,23 +1344,9 @@
 
     return pta
 
-
-<<<<<<< HEAD
-def model_2a_drop_be(
-    psrs,
-    psd="powerlaw",
-    noisedict=None,
-    components=30,
-    gamma_common=None,
-    upper_limit=False,
-    wideband=False,
-    k_threshold=0.5,
-):
-=======
 def model_2a_drop_be(psrs, psd='powerlaw', noisedict=None, components=30,
                      gamma_common=None, upper_limit=False, wideband=False,
                      k_threshold=0.5, pshift=False):
->>>>>>> c86b7e70
     """
     Reads in list of enterprise Pulsar instance and returns a PTA
     instantiated with model 2A from the analysis paper:
@@ -1665,20 +1394,9 @@
     s = red_noise_block(prior=amp_prior, Tspan=Tspan, components=components)
 
     # common red noise block
-<<<<<<< HEAD
-    s += common_red_noise_block(
-        psd=psd,
-        prior=amp_prior,
-        Tspan=Tspan,
-        components=components,
-        gamma_val=gamma_common,
-        name="gw",
-    )
-=======
     s += common_red_noise_block(psd=psd, prior=amp_prior, Tspan=Tspan,
                                 components=components, gamma_val=gamma_common,
                                 name='gw', pshift=pshift)
->>>>>>> c86b7e70
 
     # ephemeris model
     s += do.Dropout_PhysicalEphemerisSignal(
@@ -1711,23 +1429,9 @@
     return pta
 
 
-<<<<<<< HEAD
-def model_2a_drop_crn(
-    psrs,
-    psd="powerlaw",
-    noisedict=None,
-    components=30,
-    gamma_common=None,
-    upper_limit=False,
-    bayesephem=False,
-    wideband=False,
-    k_threshold=0.5,
-):
-=======
 def model_2a_drop_crn(psrs, psd='powerlaw', noisedict=None, components=30,
                       gamma_common=None, upper_limit=False, bayesephem=False,
                       wideband=False, k_threshold=0.5, pshift=False):
->>>>>>> c86b7e70
     """
     Reads in list of enterprise Pulsar instance and returns a PTA
     instantiated with model 2A from the analysis paper:
@@ -1794,19 +1498,10 @@
 
     k_drop = parameter.Uniform(0.0, 1.0)  # per-pulsar
 
-<<<<<<< HEAD
-    drop_pl = do.dropout_powerlaw(
-        log10_A=log10_Agw, gamma=gamma_gw, k_drop=k_drop, k_threshold=k_threshold
-    )
-    crn = gp_signals.FourierBasisGP(
-        drop_pl, components=components, Tspan=Tspan, name="gw"
-    )
-=======
     drop_pl = do.dropout_powerlaw(log10_A=log10_Agw, gamma=gamma_gw,
                                   k_drop=k_drop, k_threshold=k_threshold)
     crn = gp_signals.FourierBasisGP(drop_pl, components=components,
                                     Tspan=Tspan, name='gw', pshift=pshift)
->>>>>>> c86b7e70
     s += crn
 
     # ephemeris model
@@ -1839,26 +1534,10 @@
 
 
 # Does not yet work with IPTA datasets due to white-noise modeling issues.
-<<<<<<< HEAD
-def model_chromatic(
-    psrs,
-    psd="powerlaw",
-    noisedict=None,
-    components=30,
-    gamma_common=None,
-    upper_limit=False,
-    bayesephem=False,
-    wideband=False,
-    idx=4,
-    chromatic_psd="powerlaw",
-    c_psrs=["J1713+0747"],
-):
-=======
 def model_chromatic(psrs, psd='powerlaw', noisedict=None, components=30,
                     gamma_common=None, upper_limit=False, bayesephem=False,
                     wideband=False, pshift=False,
                     idx=4, chromatic_psd='powerlaw', c_psrs=['J1713+0747']):
->>>>>>> c86b7e70
     """
     Reads in list of enterprise Pulsar instance and returns a PTA
     instantiated with model 2A from the analysis paper + additional
@@ -1920,20 +1599,9 @@
     s += red_noise_block(prior=amp_prior, Tspan=Tspan, components=components)
 
     # common red noise block
-<<<<<<< HEAD
-    s += common_red_noise_block(
-        psd=psd,
-        prior=amp_prior,
-        Tspan=Tspan,
-        components=components,
-        gamma_val=gamma_common,
-        name="gw",
-    )
-=======
     s += common_red_noise_block(psd=psd, prior=amp_prior, Tspan=Tspan,
                                 components=components, gamma_val=gamma_common,
                                 name='gw', pshift=pshift)
->>>>>>> c86b7e70
 
     # ephemeris model
     if bayesephem:
