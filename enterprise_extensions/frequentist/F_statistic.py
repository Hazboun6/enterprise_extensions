from __future__ import absolute_import, division, print_function, unicode_literals
import numpy as np
import scipy.linalg as sl
import scipy.special

from enterprise_extensions import models


class FpStat(object):
    """
    Class for the Fp-statistic.

    :param psrs: List of `enterprise` Pulsar instances.
    :param psrTerm: Include the pulsar term in the CW signal model. Default=True
    :param bayesephem: Include BayesEphem model. Default=True
    """

    def __init__(
        self, psrs, params=None, psrTerm=True, bayesephem=True, wideband=False, pta=None
    ):

        if pta is None:

            # initialize standard model with fixed white noise and powerlaw red noise
            print("Initializing the model...")
            self.pta = models.model_cw(
                psrs,
                noisedict=params,
                rn_psd="powerlaw",
                ecc=False,
                psrTerm=psrTerm,
                bayesephem=bayesephem,
                wideband=wideband,
            )

        else:
            self.pta = pta

        self.psrs = psrs
        self.params = params
<<<<<<< HEAD

        self.Nmats = None
=======
                                   
        self.Nmats = self.get_Nmats()
>>>>>>> faad30bb

    def get_Nmats(self):
        """Makes the Nmatrix used in the fstatistic"""
        TNTs = self.pta.get_TNT(self.params)
        phiinvs = self.pta.get_phiinv(self.params, logdet=False, method="partition")
        # Get noise parameters for pta toaerr**2
        Nvecs = self.pta.get_ndiag(self.params)
        # Get the basis matrix
        Ts = self.pta.get_basis(self.params)

        Nmats = [
            make_Nmat(phiinv, TNT, Nvec, T)
            for phiinv, TNT, Nvec, T in zip(phiinvs, TNTs, Nvecs, Ts)
        ]

        return Nmats

    def compute_Fp(self, fgw):
        """
        Computes the Fp-statistic.

        :param fgw: GW frequency

        :returns:
        fstat: value of the Fp-statistic at the given frequency
        """

        phiinvs = self.pta.get_phiinv(self.params, logdet=False)
        TNTs = self.pta.get_TNT(self.params)
        Ts = self.pta.get_basis()
<<<<<<< HEAD

        if self.Nmats == None:

            self.Nmats = self.get_Nmats()

=======
        
>>>>>>> faad30bb
        N = np.zeros(2)
        M = np.zeros((2, 2))
        fstat = 0

        for psr, Nmat, TNT, phiinv, T in zip(self.psrs, self.Nmats, TNTs, phiinvs, Ts):

            Sigma = TNT + (np.diag(phiinv) if phiinv.ndim == 1 else phiinv)

            ntoa = len(psr.toas)

            A = np.zeros((2, ntoa))
            A[0, :] = 1 / fgw ** (1 / 3) * np.sin(2 * np.pi * fgw * psr.toas)
            A[1, :] = 1 / fgw ** (1 / 3) * np.cos(2 * np.pi * fgw * psr.toas)

            ip1 = innerProduct_rr(A[0, :], psr.residuals, Nmat, T, Sigma)
            ip2 = innerProduct_rr(A[1, :], psr.residuals, Nmat, T, Sigma)
            N = np.array([ip1, ip2])

            # define M matrix M_ij=(A_i|A_j)
            for jj in range(2):
                for kk in range(2):
                    M[jj, kk] = innerProduct_rr(A[jj, :], A[kk, :], Nmat, T, Sigma)

            # take inverse of M
            Minv = np.linalg.pinv(M)
            fstat += 0.5 * np.dot(N, np.dot(Minv, N))

        return fstat

    def compute_fap(self, fgw):
        """
        Compute false alarm rate for Fp-Statistic. We calculate
        the log of the FAP and then exponentiate it in order
        to avoid numerical precision problems

        :param fgw: GW frequency

        :returns: False alarm probability as defined in Eq (64)
                  of Ellis, Seiemens, Creighton (2012)

        """

        fp0 = self.compute_Fp(fgw)

        N = len(self.psrs)
        n = np.arange(0, N)

        return np.sum(
            np.exp(n * np.log(fp0) - fp0 - np.log(scipy.special.gamma(n + 1)))
        )


def innerProduct_rr(x, y, Nmat, Tmat, Sigma, TNx=None, TNy=None):
    """
        Compute inner product using rank-reduced
        approximations for red noise/jitter
        Compute: x^T N^{-1} y - x^T N^{-1} T \Sigma^{-1} T^T N^{-1} y
        
        :param x: vector timeseries 1
        :param y: vector timeseries 2
        :param Nmat: white noise matrix
        :param Tmat: Modified design matrix including red noise/jitter
        :param Sigma: Sigma matrix (\varphi^{-1} + T^T N^{-1} T)
        :param TNx: T^T N^{-1} x precomputed
        :param TNy: T^T N^{-1} y precomputed
        :return: inner product (x|y)
        """

    # white noise term
    Ni = Nmat
    xNy = np.dot(np.dot(x, Ni), y)
    Nx, Ny = np.dot(Ni, x), np.dot(Ni, y)

    if TNx == None and TNy == None:
        TNx = np.dot(Tmat.T, Nx)
        TNy = np.dot(Tmat.T, Ny)

    cf = sl.cho_factor(Sigma)
    SigmaTNy = sl.cho_solve(cf, TNy)

    ret = xNy - np.dot(TNx, SigmaTNy)

    return ret


def make_Nmat(phiinv, TNT, Nvec, T):

    Sigma = TNT + (np.diag(phiinv) if phiinv.ndim == 1 else phiinv)
    cf = sl.cho_factor(Sigma)
    Nshape = np.shape(T)[0]
<<<<<<< HEAD

    TtN = Nvec.solve(other=np.eye(Nshape), left_array=T)

    # Put pulsar's autoerrors in a diagonal matrix
    Ndiag = Nvec.solve(other=np.eye(Nshape), left_array=np.eye(Nshape))

    expval2 = sl.cho_solve(cf, TtN)
    # TtNt = np.transpose(TtN)

    # An Ntoa by Ntoa noise matrix to be used in expand dense matrix calculations earlier
    return Ndiag - np.dot(TtN.T, expval2)
=======
    
    TtN = np.multiply((1/Nvec)[:,None], T).T
    
    #Put pulsar's autoerrors in a diagonal matrix
    Ndiag = np.diag(1/Nvec)
    
    expval2 = sl.cho_solve(cf,TtN)
    #TtNt = np.transpose(TtN)
    
    #An Ntoa by Ntoa noise matrix to be used in expand dense matrix calculations earlier
    return Ndiag - np.dot(TtN.T,expval2)
>>>>>>> faad30bb
<|MERGE_RESOLUTION|>--- conflicted
+++ resolved
@@ -38,13 +38,8 @@
 
         self.psrs = psrs
         self.params = params
-<<<<<<< HEAD
-
-        self.Nmats = None
-=======
                                    
         self.Nmats = self.get_Nmats()
->>>>>>> faad30bb
 
     def get_Nmats(self):
         """Makes the Nmatrix used in the fstatistic"""
@@ -75,15 +70,7 @@
         phiinvs = self.pta.get_phiinv(self.params, logdet=False)
         TNTs = self.pta.get_TNT(self.params)
         Ts = self.pta.get_basis()
-<<<<<<< HEAD
-
-        if self.Nmats == None:
-
-            self.Nmats = self.get_Nmats()
-
-=======
         
->>>>>>> faad30bb
         N = np.zeros(2)
         M = np.zeros((2, 2))
         fstat = 0
@@ -174,19 +161,6 @@
     Sigma = TNT + (np.diag(phiinv) if phiinv.ndim == 1 else phiinv)
     cf = sl.cho_factor(Sigma)
     Nshape = np.shape(T)[0]
-<<<<<<< HEAD
-
-    TtN = Nvec.solve(other=np.eye(Nshape), left_array=T)
-
-    # Put pulsar's autoerrors in a diagonal matrix
-    Ndiag = Nvec.solve(other=np.eye(Nshape), left_array=np.eye(Nshape))
-
-    expval2 = sl.cho_solve(cf, TtN)
-    # TtNt = np.transpose(TtN)
-
-    # An Ntoa by Ntoa noise matrix to be used in expand dense matrix calculations earlier
-    return Ndiag - np.dot(TtN.T, expval2)
-=======
     
     TtN = np.multiply((1/Nvec)[:,None], T).T
     
@@ -197,5 +171,4 @@
     #TtNt = np.transpose(TtN)
     
     #An Ntoa by Ntoa noise matrix to be used in expand dense matrix calculations earlier
-    return Ndiag - np.dot(TtN.T,expval2)
->>>>>>> faad30bb
+    return Ndiag - np.dot(TtN.T,expval2)