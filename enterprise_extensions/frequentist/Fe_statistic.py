from __future__ import absolute_import, division, print_function, unicode_literals
import numpy as np
import scipy.linalg as sl
import json

# from enterprise_extensions import models
import enterprise_cw_funcs_from_git as models
import enterprise
from enterprise.pulsar import Pulsar
from enterprise.signals import parameter
from enterprise.signals import utils
from enterprise.signals import signal_base
from enterprise.signals import selections
from enterprise.signals.selections import Selection
from enterprise.signals import white_signals
from enterprise.signals import gp_signals
from enterprise.signals import deterministic_signals
from enterprise import constants as const


class FeStat(object):
    """
    Class for the Fe-statistic.
    :param psrs: List of `enterprise` Pulsar instances.
    :param params: Dictionary of noise parameters.
    """

    def __init__(self, psrs, params=None):

        print("Initializing the model...")

        efac = parameter.Constant()
        equad = parameter.Constant()
        ef = white_signals.MeasurementNoise(efac=efac)
        eq = white_signals.EquadNoise(log10_equad=equad)

        tm = gp_signals.TimingModel(use_svd=True)

        s = eq + ef + tm

        model = []
        for p in psrs:
            model.append(s(p))
        self.pta = signal_base.PTA(model)

        # set white noise parameters
        if params is None:
            print("No noise dictionary provided!...")
        else:
            self.pta.set_default_params(params)

        self.psrs = psrs
        self.params = params

        self.Nmats = None

    def get_Nmats(self):
        """Makes the Nmatrix used in the fstatistic"""
        TNTs = self.pta.get_TNT(self.params)
        phiinvs = self.pta.get_phiinv(self.params, logdet=False, method="partition")
        # Get noise parameters for pta toaerr**2
        Nvecs = self.pta.get_ndiag(self.params)
        # Get the basis matrix
        Ts = self.pta.get_basis(self.params)

        Nmats = [
            make_Nmat(phiinv, TNT, Nvec, T)
            for phiinv, TNT, Nvec, T in zip(phiinvs, TNTs, Nvecs, Ts)
        ]

        return Nmats

    def compute_Fe(self, f0, gw_skyloc, brave=False, maximized_parameters=False):
        """
        Computes the Fe-statistic (see Ellis, Siemens, Creighton 2012).
        :param f0: GW frequency
        :param gw_skyloc: 2x{number of sky locations} array containing [theta, phi] for each queried sky location,
                          where theta=pi/2-DEC, phi=RA,
                          for singlge sky location use gw_skyloc= np.array([[theta,],[phi,]])
        :param brave: Skip sanity checks in linalg for speedup if True.
        :param maximized_parameters: Calculate maximized extrinsic parameters if True.
        :returns:
        fstat: value of the Fe-statistic
        :if maximized_parameters=True also returns:
        inc_max: Maximized value of inclination
        psi_max: Maximized value of polarization angle
        phase0_max: Maximized value of initial fhase
        h_max: Maximized value of amplitude
        """

        tref = 53000 * 86400

        phiinvs = self.pta.get_phiinv(self.params, logdet=False)
        TNTs = self.pta.get_TNT(self.params)
        Ts = self.pta.get_basis()

        if self.Nmats == None:

            self.Nmats = self.get_Nmats()

        n_psr = len(self.psrs)
        N = np.zeros((n_psr, 4))
        M = np.zeros((n_psr, 4, 4))

        for idx, (psr, Nmat, TNT, phiinv, T) in enumerate(
            zip(self.psrs, self.Nmats, TNTs, phiinvs, Ts)
        ):

            Sigma = TNT + (np.diag(phiinv) if phiinv.ndim == 1 else phiinv)

            ntoa = len(psr.toas)

            A = np.zeros((4, ntoa))
            A[0, :] = 1 / f0 ** (1 / 3) * np.sin(2 * np.pi * f0 * (psr.toas - tref))
            A[1, :] = 1 / f0 ** (1 / 3) * np.cos(2 * np.pi * f0 * (psr.toas - tref))
            A[2, :] = 1 / f0 ** (1 / 3) * np.sin(2 * np.pi * f0 * (psr.toas - tref))
            A[3, :] = 1 / f0 ** (1 / 3) * np.cos(2 * np.pi * f0 * (psr.toas - tref))

            ip1 = innerProduct_rr(A[0, :], psr.residuals, Nmat, T, Sigma, brave=brave)
            ip2 = innerProduct_rr(A[1, :], psr.residuals, Nmat, T, Sigma, brave=brave)
            ip3 = innerProduct_rr(A[2, :], psr.residuals, Nmat, T, Sigma, brave=brave)
            ip4 = innerProduct_rr(A[3, :], psr.residuals, Nmat, T, Sigma, brave=brave)

            N[idx, :] = np.array([ip1, ip2, ip3, ip4])

            # define M matrix M_ij=(A_i|A_j)
            for jj in range(4):
                for kk in range(4):
                    M[idx, jj, kk] = innerProduct_rr(
                        A[jj, :], A[kk, :], Nmat, T, Sigma, brave=brave
                    )

        fstat = np.zeros(gw_skyloc.shape[1])
        if maximized_parameters:
            inc_max = np.zeros(gw_skyloc.shape[1])
            psi_max = np.zeros(gw_skyloc.shape[1])
            phase0_max = np.zeros(gw_skyloc.shape[1])
            h_max = np.zeros(gw_skyloc.shape[1])

        for j, gw_pos in enumerate(gw_skyloc.T):
            NN = np.copy(N)
            MM = np.copy(M)
            for idx, psr in enumerate(self.psrs):
                F_p, F_c, _ = utils.create_gw_antenna_pattern(
                    psr.pos, gw_pos[0], gw_pos[1]
                )
                NN[idx, :] *= np.array([F_p, F_p, F_c, F_c])
                MM[idx, :, :] *= np.array(
                    [
                        [F_p ** 2, F_p ** 2, F_p * F_c, F_p * F_c],
                        [F_p ** 2, F_p ** 2, F_p * F_c, F_p * F_c],
                        [F_p * F_c, F_p * F_c, F_c ** 2, F_c ** 2],
                        [F_p * F_c, F_p * F_c, F_c ** 2, F_c ** 2],
                    ]
                )

            N_sum = np.sum(NN, axis=0)
            M_sum = np.sum(MM, axis=0)

            # take inverse of M
            Minv = np.linalg.pinv(M_sum)

            fstat[j] = 0.5 * np.dot(N_sum, np.dot(Minv, N_sum))

            if maximized_parameters:
                a_hat = np.dot(Minv, N_sum)

                A_p = np.sqrt(
                    (a_hat[0] + a_hat[3]) ** 2 + (a_hat[1] - a_hat[2]) ** 2
                ) + np.sqrt((a_hat[0] - a_hat[3]) ** 2 + (a_hat[1] + a_hat[2]) ** 2)
                A_c = np.sqrt(
                    (a_hat[0] + a_hat[3]) ** 2 + (a_hat[1] - a_hat[2]) ** 2
                ) - np.sqrt((a_hat[0] - a_hat[3]) ** 2 + (a_hat[1] + a_hat[2]) ** 2)
                AA = A_p + np.sqrt(A_p ** 2 - A_c ** 2)
                # AA = A_p + np.sqrt(A_p**2 + A_c**2)

                # inc_max[j] = np.arccos(-A_c/AA)
                inc_max[j] = np.arccos(A_c / AA)

                two_psi_max = np.arctan2(
                    (A_p * a_hat[3] - A_c * a_hat[0]), (A_c * a_hat[2] + A_p * a_hat[1])
                )

                psi_max[j] = 0.5 * np.arctan2(np.sin(two_psi_max), -np.cos(two_psi_max))

                # convert from [-pi, pi] convention to [0,2*pi] convention
                if psi_max[j] < 0:
                    psi_max[j] += np.pi

                # correcting weird problem of degeneracy (psi-->pi-psi/2 and phi0-->2pi-phi0 keep everything the same)
                if psi_max[j] > np.pi / 2:
                    psi_max[j] += -np.pi / 2

                half_phase0 = -0.5 * np.arctan2(
                    A_p * a_hat[3] - A_c * a_hat[0], A_c * a_hat[1] + A_p * a_hat[2]
                )

                phase0_max[j] = np.arctan2(
                    -np.sin(2 * half_phase0), np.cos(2 * half_phase0)
                )

                # convert from [-pi, pi] convention to [0,2*pi] convention
                if phase0_max[j] < 0:
                    phase0_max[j] += 2 * np.pi

                zeta = np.abs(AA) / 4  # related to amplitude, zeta=M_chirp^(5/3)/D
                h_max[j] = zeta * 2 * (np.pi * f0) ** (2 / 3) * np.pi ** (1 / 3)

        if maximized_parameters:
            return fstat, inc_max, psi_max, phase0_max, h_max
        else:
            return fstat


def innerProduct_rr(x, y, Nmat, Tmat, Sigma, TNx=None, TNy=None, brave=False):
    """
        Compute inner product using rank-reduced
        approximations for red noise/jitter
        Compute: x^T N^{-1} y - x^T N^{-1} T \Sigma^{-1} T^T N^{-1} y
        
        :param x: vector timeseries 1
        :param y: vector timeseries 2
        :param Nmat: white noise matrix
        :param Tmat: Modified design matrix including red noise/jitter
        :param Sigma: Sigma matrix (\varphi^{-1} + T^T N^{-1} T)
        :param TNx: T^T N^{-1} x precomputed
        :param TNy: T^T N^{-1} y precomputed
        :return: inner product (x|y)
        """

    # white noise term
    Ni = Nmat
    xNy = np.dot(np.dot(x, Ni), y)
    Nx, Ny = np.dot(Ni, x), np.dot(Ni, y)

    if TNx == None and TNy == None:
        TNx = np.dot(Tmat.T, Nx)
        TNy = np.dot(Tmat.T, Ny)

    if brave:
        cf = sl.cho_factor(Sigma, check_finite=False)
        SigmaTNy = sl.cho_solve(cf, TNy, check_finite=False)
    else:
        cf = sl.cho_factor(Sigma)
        SigmaTNy = sl.cho_solve(cf, TNy)

    ret = xNy - np.dot(TNx, SigmaTNy)

    return ret


def make_Nmat(phiinv, TNT, Nvec, T):

    Sigma = TNT + (np.diag(phiinv) if phiinv.ndim == 1 else phiinv)
    cf = sl.cho_factor(Sigma)
    Nshape = np.shape(T)[0]

<<<<<<< HEAD
    TtN = Nvec.solve(other=np.eye(Nshape), left_array=T)

    # Put pulsar's autoerrors in a diagonal matrix
    Ndiag = Nvec.solve(other=np.eye(Nshape), left_array=np.eye(Nshape))

    expval2 = sl.cho_solve(cf, TtN)
    # TtNt = np.transpose(TtN)

    # An Ntoa by Ntoa noise matrix to be used in expand dense matrix calculations earlier
    return Ndiag - np.dot(TtN.T, expval2)
=======
    TtN = np.multiply((1/Nvec)[:,None], T).T
    
    #Put pulsar's autoerrors in a diagonal matrix
    Ndiag = np.diag(1/Nvec)
    
    expval2 = sl.cho_solve(cf,TtN)
    #TtNt = np.transpose(TtN)
    
    #An Ntoa by Ntoa noise matrix to be used in expand dense matrix calculations earlier
    return Ndiag - np.dot(TtN.T,expval2)
>>>>>>> faad30bb
<|MERGE_RESOLUTION|>--- conflicted
+++ resolved
@@ -255,18 +255,6 @@
     cf = sl.cho_factor(Sigma)
     Nshape = np.shape(T)[0]
 
-<<<<<<< HEAD
-    TtN = Nvec.solve(other=np.eye(Nshape), left_array=T)
-
-    # Put pulsar's autoerrors in a diagonal matrix
-    Ndiag = Nvec.solve(other=np.eye(Nshape), left_array=np.eye(Nshape))
-
-    expval2 = sl.cho_solve(cf, TtN)
-    # TtNt = np.transpose(TtN)
-
-    # An Ntoa by Ntoa noise matrix to be used in expand dense matrix calculations earlier
-    return Ndiag - np.dot(TtN.T, expval2)
-=======
     TtN = np.multiply((1/Nvec)[:,None], T).T
     
     #Put pulsar's autoerrors in a diagonal matrix
@@ -276,5 +264,4 @@
     #TtNt = np.transpose(TtN)
     
     #An Ntoa by Ntoa noise matrix to be used in expand dense matrix calculations earlier
-    return Ndiag - np.dot(TtN.T,expval2)
->>>>>>> faad30bb
+    return Ndiag - np.dot(TtN.T,expval2)