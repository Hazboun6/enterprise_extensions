# -*- coding: utf-8 -*-
from __future__ import absolute_import, division, print_function, unicode_literals
import numpy as np
import types

from enterprise.signals import parameter
from enterprise.signals import selections
from enterprise.signals import white_signals
from enterprise.signals import gp_signals
from enterprise.signals import utils
from enterprise.signals import gp_bases as gpb
from enterprise.signals import gp_priors as gpp
from . import gp_kernels as gpk
from . import chromatic as chrom

__all__ = [
    "white_noise_block",
    "red_noise_block",
    "dm_noise_block",
    "scattering_noise_block",
    "chromatic_noise_block",
    "common_red_noise_block",
]


def white_noise_block(
    vary=False,
    inc_ecorr=False,
    gp_ecorr=False,
    efac1=False,
    select="backend",
    name=None,
):
    """
    Returns the white noise block of the model:

        1. EFAC per backend/receiver system
        2. EQUAD per backend/receiver system
        3. ECORR per backend/receiver system

    :param vary:
        If set to true we vary these parameters
        with uniform priors. Otherwise they are set to constants
        with values to be set later.
    :param inc_ecorr:
        include ECORR, needed for NANOGrav channelized TOAs
    :param gp_ecorr:
        whether to use the Gaussian process model for ECORR
    :param efac1:
        use a strong prior on EFAC = Normal(mu=1, stdev=0.1)
    """

    if select == "backend":
        # define selection by observing backend
        backend = selections.Selection(selections.by_backend)
        # define selection by nanograv backends
        backend_ng = selections.Selection(selections.nanograv_backends)
    else:
        # define no selection
        backend = selections.Selection(selections.no_selection)

    # white noise parameters
    if vary:
        if efac1:
            efac = parameter.Normal(1.0, 0.1)
        else:
            efac = parameter.Uniform(0.01, 10.0)
        equad = parameter.Uniform(-8.5, -5)
        if inc_ecorr:
            ecorr = parameter.Uniform(-8.5, -5)
    else:
        efac = parameter.Constant()
        equad = parameter.Constant()
        if inc_ecorr:
            ecorr = parameter.Constant()

    # white noise signals
    ef = white_signals.MeasurementNoise(efac=efac, selection=backend, name=name)
    eq = white_signals.EquadNoise(log10_equad=equad, selection=backend, name=name)
    if inc_ecorr:
        if gp_ecorr:
            ec = gp_signals.EcorrBasisModel(
                log10_ecorr=ecorr, selection=backend_ng, name=name
            )
        else:
            ec = white_signals.EcorrKernelNoise(
                log10_ecorr=ecorr, selection=backend_ng, name=name
            )

    # combine signals
    if inc_ecorr:
        s = ef + eq + ec
    elif not inc_ecorr:
        s = ef + eq

    return s


def red_noise_block(
    psd="powerlaw",
    prior="log-uniform",
    Tspan=None,
    components=30,
    gamma_val=None,
    coefficients=False,
    select=None,
    modes=None,
    wgts=None,
    break_flat=False,
    break_flat_fq=None,
):
    """
    Returns red noise model:
        1. Red noise modeled as a power-law with 30 sampling frequencies
    :param psd:
        PSD function [e.g. powerlaw (default), turnover, spectrum, tprocess]
    :param prior:
        Prior on log10_A. Default if "log-uniform". Use "uniform" for
        upper limits.
    :param Tspan:
        Sets frequency sampling f_i = i / Tspan. Default will
        use overall time span for indivicual pulsar.
    :param components:
        Number of frequencies in sampling of red noise
    :param gamma_val:
        If given, this is the fixed slope of the power-law for
        powerlaw, turnover, or tprocess red noise
    :param coefficients: include latent coefficients in GP model?
    """
    # red noise parameters that are common
    if psd in [
        "powerlaw",
        "powerlaw_genmodes",
        "turnover",
        "tprocess",
        "tprocess_adapt",
        "infinitepower",
    ]:
        # parameters shared by PSD functions
        if prior == "uniform":
            log10_A = parameter.LinearExp(-20, -11)
        elif prior == "log-uniform" and gamma_val is not None:
            if np.abs(gamma_val - 4.33) < 0.1:
                log10_A = parameter.Uniform(-20, -11)
            else:
                log10_A = parameter.Uniform(-20, -11)
        else:
            log10_A = parameter.Uniform(-20, -11)

        if gamma_val is not None:
            gamma = parameter.Constant(gamma_val)
        else:
            gamma = parameter.Uniform(0, 7)

        # different PSD function parameters
        if psd == "powerlaw":
            pl = utils.powerlaw(log10_A=log10_A, gamma=gamma)
        elif psd == "powerlaw_genmodes":
            pl = gpp.powerlaw_genmodes(log10_A=log10_A, gamma=gamma, wgts=wgts)
        elif psd == "turnover":
            kappa = parameter.Uniform(0, 7)
            lf0 = parameter.Uniform(-9, -7)
            pl = utils.turnover(log10_A=log10_A, gamma=gamma, lf0=lf0, kappa=kappa)
        elif psd == "tprocess":
            df = 2
            alphas = gpp.InvGamma(df / 2, df / 2, size=components)
            pl = gpp.t_process(log10_A=log10_A, gamma=gamma, alphas=alphas)
        elif psd == "tprocess_adapt":
            df = 2
            alpha_adapt = gpp.InvGamma(df / 2, df / 2, size=1)
            nfreq = parameter.Uniform(-0.5, 10 - 0.5)
            pl = gpp.t_process_adapt(
                log10_A=log10_A, gamma=gamma, alphas_adapt=alpha_adapt, nfreq=nfreq
            )
        elif psd == "infinitepower":
            pl = gpp.infinitepower()

    if psd == "spectrum":
        if prior == "uniform":
            log10_rho = parameter.LinearExp(-10, -4, size=components)
        elif prior == "log-uniform":
            log10_rho = parameter.Uniform(-10, -4, size=components)

        pl = gpp.free_spectrum(log10_rho=log10_rho)

    if select == "backend":
        # define selection by observing backend
        selection = selections.Selection(selections.by_backend)
    elif select == "band" or select == "band+":
        # define selection by observing band
        selection = selections.Selection(selections.by_band)
    else:
        # define no selection
        selection = selections.Selection(selections.no_selection)

    if break_flat:
        log10_A_flat = parameter.Uniform(-20, -11)
        gamma_flat = parameter.Constant(0)
        pl_flat = utils.powerlaw(log10_A=log10_A_flat, gamma=gamma_flat)

        freqs = 1.0 * np.arange(1, components + 1) / Tspan
        components_low = sum(f < break_flat_fq for f in freqs)
        if components_low < 1.5:
            components_low = 2

        rn = gp_signals.FourierBasisGP(
            pl,
            components=components_low,
            Tspan=Tspan,
            coefficients=coefficients,
            selection=selection,
        )

        rn_flat = gp_signals.FourierBasisGP(
            pl_flat,
            modes=freqs[components_low:],
            coefficients=coefficients,
            selection=selection,
            name="red_noise_hf",
        )
        rn = rn + rn_flat
    else:
        rn = gp_signals.FourierBasisGP(
            pl,
            components=components,
            Tspan=Tspan,
            coefficients=coefficients,
            selection=selection,
            modes=modes,
        )

    if select == "band+":  # Add the common component as well
        rn = rn + gp_signals.FourierBasisGP(
            pl, components=components, Tspan=Tspan, coefficients=coefficients
        )

    return rn


def dm_noise_block(
    gp_kernel="diag",
    psd="powerlaw",
    nondiag_kernel="periodic",
    prior="log-uniform",
    Tspan=None,
    components=30,
    gamma_val=None,
    coefficients=False,
):
    """
    Returns DM noise model:

        1. DM noise modeled as a power-law with 30 sampling frequencies

    :param psd:
        PSD function [e.g. powerlaw (default), spectrum, tprocess]
    :param prior:
        Prior on log10_A. Default if "log-uniform". Use "uniform" for
        upper limits.
    :param Tspan:
        Sets frequency sampling f_i = i / Tspan. Default will
        use overall time span for indivicual pulsar.
    :param components:
        Number of frequencies in sampling of DM-variations.
    :param gamma_val:
        If given, this is the fixed slope of the power-law for
        powerlaw, turnover, or tprocess DM-variations
    """
    # dm noise parameters that are common
    if gp_kernel == "diag":
        if psd in ["powerlaw", "turnover", "tprocess", "tprocess_adapt"]:
            # parameters shared by PSD functions
            if prior == "uniform":
                log10_A_dm = parameter.LinearExp(-20, -11)
            elif prior == "log-uniform" and gamma_val is not None:
                if np.abs(gamma_val - 4.33) < 0.1:
                    log10_A_dm = parameter.Uniform(-20, -11)
                else:
                    log10_A_dm = parameter.Uniform(-20, -11)
            else:
                log10_A_dm = parameter.Uniform(-20, -11)

            if gamma_val is not None:
                gamma_dm = parameter.Constant(gamma_val)
            else:
                gamma_dm = parameter.Uniform(0, 7)

            # different PSD function parameters
            if psd == "powerlaw":
                dm_prior = utils.powerlaw(log10_A=log10_A_dm, gamma=gamma_dm)
            elif psd == "turnover":
                kappa_dm = parameter.Uniform(0, 7)
                lf0_dm = parameter.Uniform(-9, -7)
                dm_prior = utils.turnover(
                    log10_A=log10_A_dm, gamma=gamma_dm, lf0=lf0_dm, kappa=kappa_dm
                )
            elif psd == "tprocess":
                df = 2
                alphas_dm = gpp.InvGamma(df / 2, df / 2, size=components)
                dm_prior = gpp.t_process(
                    log10_A=log10_A_dm, gamma=gamma_dm, alphas=alphas_dm
                )
            elif psd == "tprocess_adapt":
                df = 2
                alpha_adapt_dm = gpp.InvGamma(df / 2, df / 2, size=1)
                nfreq_dm = parameter.Uniform(-0.5, 10 - 0.5)
                dm_prior = gpp.t_process_adapt(
                    log10_A=log10_A_dm,
                    gamma=gamma_dm,
                    alphas_adapt=alpha_adapt_dm,
                    nfreq=nfreq_dm,
                )

        if psd == "spectrum":
            if prior == "uniform":
                log10_rho_dm = parameter.LinearExp(-10, -4, size=components)
            elif prior == "log-uniform":
                log10_rho_dm = parameter.Uniform(-10, -4, size=components)

            dm_prior = gpp.free_spectrum(log10_rho=log10_rho_dm)

        dm_basis = utils.createfourierdesignmatrix_dm(nmodes=components, Tspan=Tspan)

    elif gp_kernel == "nondiag":
        if nondiag_kernel == "periodic":
            # Periodic GP kernel for DM
            log10_sigma = parameter.Uniform(-10, -4)
            log10_ell = parameter.Uniform(1, 4)
            log10_p = parameter.Uniform(-4, 1)
            log10_gam_p = parameter.Uniform(-3, 2)

            dm_basis = gpk.linear_interp_basis_dm(dt=15 * 86400)
            dm_prior = gpk.periodic_kernel(
                log10_sigma=log10_sigma,
                log10_ell=log10_ell,
                log10_gam_p=log10_gam_p,
                log10_p=log10_p,
            )
        elif nondiag_kernel == "periodic_rfband":
            # Periodic GP kernel for DM with RQ radio-frequency dependence
            log10_sigma = parameter.Uniform(-10, -4)
            log10_ell = parameter.Uniform(1, 4)
            log10_ell2 = parameter.Uniform(2, 7)
            log10_alpha_wgt = parameter.Uniform(-4, 1)
            log10_p = parameter.Uniform(-4, 1)
            log10_gam_p = parameter.Uniform(-3, 2)

            dm_basis = gpk.get_tf_quantization_matrix(df=200, dt=15 * 86400, dm=True)
            dm_prior = gpk.tf_kernel(
                log10_sigma=log10_sigma,
                log10_ell=log10_ell,
                log10_gam_p=log10_gam_p,
                log10_p=log10_p,
                log10_alpha_wgt=log10_alpha_wgt,
                log10_ell2=log10_ell2,
            )
        elif nondiag_kernel == "sq_exp":
            # squared-exponential GP kernel for DM
            log10_sigma = parameter.Uniform(-10, -4)
            log10_ell = parameter.Uniform(1, 4)

            dm_basis = gpk.linear_interp_basis_dm(dt=15 * 86400)
            dm_prior = gpk.se_dm_kernel(log10_sigma=log10_sigma, log10_ell=log10_ell)
        elif nondiag_kernel == "sq_exp_rfband":
            # Sq-Exp GP kernel for DM with RQ radio-frequency dependence
            log10_sigma = parameter.Uniform(-10, -4)
            log10_ell = parameter.Uniform(1, 4)
            log10_ell2 = parameter.Uniform(2, 7)
            log10_alpha_wgt = parameter.Uniform(-4, 1)

            dm_basis = gpk.get_tf_quantization_matrix(df=200, dt=15 * 86400, dm=True)
            dm_prior = gpk.sf_kernel(
                log10_sigma=log10_sigma,
                log10_ell=log10_ell,
                log10_alpha_wgt=log10_alpha_wgt,
                log10_ell2=log10_ell2,
            )
        elif nondiag_kernel == "dmx_like":
            # DMX-like signal
            log10_sigma = parameter.Uniform(-10, -4)

            dm_basis = gpk.linear_interp_basis_dm(dt=30 * 86400)
            dm_prior = gpk.dmx_ridge_prior(log10_sigma=log10_sigma)

    dmgp = gp_signals.BasisGP(
        dm_prior, dm_basis, name="dm_gp", coefficients=coefficients
    )

    return dmgp


def chromatic_noise_block(
    gp_kernel="nondiag",
    psd="powerlaw",
    nondiag_kernel="periodic",
    prior="log-uniform",
    idx=4,
    include_quadratic=False,
    Tspan=None,
    name="chrom",
    components=30,
    coefficients=False,
):
    """
    Returns GP chromatic noise model :

        1. Chromatic modeled with user defined PSD with
        30 sampling frequencies. Available PSDs are
        ['powerlaw', 'turnover' 'spectrum']

    :param gp_kernel:
        Whether to use a diagonal kernel for the GP. ['diag','nondiag']
    :param nondiag_kernel:
        Which nondiagonal kernel to use for the GP.
        ['periodic','sq_exp','periodic_rfband','sq_exp_rfband']
    :param psd:
        PSD to use for common red noise signal. Available options
        are ['powerlaw', 'turnover' 'spectrum']
    :param prior:
        What type of prior to use for amplitudes. ['log-uniform','uniform']
    :param idx:
        Index of radio frequency dependence (i.e. DM is 2). Any float will work.
    :param include_quadratic:
        Whether to include a quadratic fit.
    :param name: Name of signal
    :param Tspan:
        Tspan from which to calculate frequencies for PSD-based GPs.
    :param components:
        Number of frequencies to use in 'diag' GPs.
    :param coefficients:
        Whether to keep coefficients of the GP.

    """
    if gp_kernel == "diag":
        chm_basis = gpb.createfourierdesignmatrix_chromatic(
            nmodes=components, Tspan=Tspan
        )
        if psd in ["powerlaw", "turnover"]:
            if prior == "uniform":
                log10_A = parameter.LinearExp(-18, -11)
            elif prior == "log-uniform":
                log10_A = parameter.Uniform(-18, -11)
            gamma = parameter.Uniform(0, 7)

            # PSD
            if psd == "powerlaw":
                chm_prior = utils.powerlaw(log10_A=log10_A, gamma=gamma)
            elif psd == "turnover":
                kappa = parameter.Uniform(0, 7)
                lf0 = parameter.Uniform(-9, -7)
                chm_prior = utils.turnover(
                    log10_A=log10_A, gamma=gamma, lf0=lf0, kappa=kappa
                )

        if psd == "spectrum":
            if prior == "uniform":
                log10_rho = parameter.LinearExp(-10, -4, size=components)
            elif prior == "log-uniform":
                log10_rho = parameter.Uniform(-10, -4, size=components)
            chm_prior = gpp.free_spectrum(log10_rho=log10_rho)

    elif gp_kernel == "nondiag":
        if nondiag_kernel == "periodic":
            # Periodic GP kernel for DM
            log10_sigma = parameter.Uniform(-10, -4)
            log10_ell = parameter.Uniform(1, 4)
            log10_p = parameter.Uniform(-4, 1)
            log10_gam_p = parameter.Uniform(-3, 2)

            chm_basis = gpk.linear_interp_basis_chromatic(dt=15 * 86400)
            chm_prior = gpk.periodic_kernel(
                log10_sigma=log10_sigma,
                log10_ell=log10_ell,
                log10_gam_p=log10_gam_p,
                log10_p=log10_p,
            )

        elif nondiag_kernel == "periodic_rfband":
            # Periodic GP kernel for DM with RQ radio-frequency dependence
            log10_sigma = parameter.Uniform(-10, -4)
            log10_ell = parameter.Uniform(1, 4)
            log10_ell2 = parameter.Uniform(2, 7)
            log10_alpha_wgt = parameter.Uniform(-4, 1)
            log10_p = parameter.Uniform(-4, 1)
            log10_gam_p = parameter.Uniform(-3, 2)

            chm_basis = gpk.get_tf_quantization_matrix(
                df=200, dt=15 * 86400, dm=True, idx=idx
            )
            chm_prior = gpk.tf_kernel(
                log10_sigma=log10_sigma,
                log10_ell=log10_ell,
                log10_gam_p=log10_gam_p,
                log10_p=log10_p,
                log10_alpha_wgt=log10_alpha_wgt,
                log10_ell2=log10_ell2,
            )

        elif nondiag_kernel == "sq_exp":
            # squared-exponential kernel for DM
            log10_sigma = parameter.Uniform(-10, -4)
            log10_ell = parameter.Uniform(1, 4)

            chm_basis = gpk.linear_interp_basis_chromatic(dt=15 * 86400, idx=idx)
            chm_prior = gpk.se_dm_kernel(log10_sigma=log10_sigma, log10_ell=log10_ell)
        elif nondiag_kernel == "sq_exp_rfband":
            # Sq-Exp GP kernel for Chrom with RQ radio-frequency dependence
            log10_sigma = parameter.Uniform(-10, -4)
            log10_ell = parameter.Uniform(1, 4)
            log10_ell2 = parameter.Uniform(2, 7)
            log10_alpha_wgt = parameter.Uniform(-4, 1)

            dm_basis = gpk.get_tf_quantization_matrix(
                df=200, dt=15 * 86400, dm=True, idx=idx
            )
            dm_prior = gpk.sf_kernel(
                log10_sigma=log10_sigma,
                log10_ell=log10_ell,
                log10_alpha_wgt=log10_alpha_wgt,
                log10_ell2=log10_ell2,
            )

    cgp = gp_signals.BasisGP(
        chm_prior, chm_basis, name=name + "_gp", coefficients=coefficients
    )

    if include_quadratic:
        # quadratic piece
        basis_quad = chrom.chromatic_quad_basis(idx=idx)
        prior_quad = chrom.chromatic_quad_prior()
        cquad = gp_signals.BasisGP(prior_quad, basis_quad, name=name + "_quad")
        cgp += cquad

    return cgp


<<<<<<< HEAD
def common_red_noise_block(
    psd="powerlaw",
    prior="log-uniform",
    Tspan=None,
    components=30,
    gamma_val=None,
    orf=None,
    name="gw",
    coefficients=False,
    pshift=False,
):
=======
def common_red_noise_block(psd='powerlaw', prior='log-uniform',
                           Tspan=None, components=30, gamma_val=None,
                           orf=None, name='gw', coefficients=False,
                           pshift=False, pseed=None):
>>>>>>> faad30bb
    """
    Returns common red noise model:

        1. Red noise modeled with user defined PSD with
        30 sampling frequencies. Available PSDs are
        ['powerlaw', 'turnover' 'spectrum']

    :param psd:
        PSD to use for common red noise signal. Available options
        are ['powerlaw', 'turnover' 'spectrum']
    :param prior:
        Prior on log10_A. Default if "log-uniform". Use "uniform" for
        upper limits.
    :param Tspan:
        Sets frequency sampling f_i = i / Tspan. Default will
        use overall time span for indivicual pulsar.
    :param gamma_val:
        Value of spectral index for power-law and turnover
        models. By default spectral index is varied of range [0,7]
    :param orf:
        String representing which overlap reduction function to use.
        By default we do not use any spatial correlations. Permitted
        values are ['hd', 'dipole', 'monopole'].
    :param pshift:
        Option to use a random phase shift in design matrix. For testing the
        null hypothesis.
    :param pseed:
        Option to provide a seed for the random phase shift.
    :param name: Name of common red process

    """

    orfs = {
        "hd": utils.hd_orf(),
        "dipole": utils.dipole_orf(),
        "monopole": utils.monopole_orf(),
    }

    # common red noise parameters
    if psd in ["powerlaw", "turnover", "turnover_knee"]:
        amp_name = "{}_log10_A".format(name)
        if prior == "uniform":
            log10_Agw = parameter.LinearExp(-18, -11)(amp_name)
        elif prior == "log-uniform" and gamma_val is not None:
            if np.abs(gamma_val - 4.33) < 0.1:
                log10_Agw = parameter.Uniform(-18, -14)(amp_name)
            else:
                log10_Agw = parameter.Uniform(-18, -11)(amp_name)
        else:
            log10_Agw = parameter.Uniform(-18, -11)(amp_name)

        gam_name = "{}_gamma".format(name)
        if gamma_val is not None:
            gamma_gw = parameter.Constant(gamma_val)(gam_name)
        else:
            gamma_gw = parameter.Uniform(0, 7)(gam_name)

        # common red noise PSD
        if psd == "powerlaw":
            cpl = utils.powerlaw(log10_A=log10_Agw, gamma=gamma_gw)
        elif psd == "turnover":
            kappa_name = "{}_kappa".format(name)
            lf0_name = "{}_log10_fbend".format(name)
            kappa_gw = parameter.Uniform(0, 7)(kappa_name)
            lf0_gw = parameter.Uniform(-9, -7)(lf0_name)
            cpl = utils.turnover(
                log10_A=log10_Agw, gamma=gamma_gw, lf0=lf0_gw, kappa=kappa_gw
            )
        elif psd == "turnover_knee":
            kappa_name = "{}_kappa".format(name)
            lfb_name = "{}_log10_fbend".format(name)
            delta_name = "{}_delta".format(name)
            lfk_name = "{}_log10_fknee".format(name)
            kappa_gw = parameter.Uniform(0, 7)(kappa_name)
            lfb_gw = parameter.Uniform(-9.3, -8)(lfb_name)
            delta_gw = parameter.Uniform(-2, 0)(delta_name)
            lfk_gw = parameter.Uniform(-8, -7)(lfk_name)
            cpl = gpp.turnover_knee(
                log10_A=log10_Agw,
                gamma=gamma_gw,
                lfb=lfb_gw,
                lfk=lfk_gw,
                kappa=kappa_gw,
                delta=delta_gw,
            )

    if psd == "spectrum":
        rho_name = "{}_log10_rho".format(name)
        if prior == "uniform":
            log10_rho_gw = parameter.LinearExp(-9, -4, size=components)(rho_name)
        elif prior == "log-uniform":
            log10_rho_gw = parameter.Uniform(-9, -4, size=components)(rho_name)

        cpl = gpp.free_spectrum(log10_rho=log10_rho_gw)

    if orf is None:
<<<<<<< HEAD
        crn = gp_signals.FourierBasisGP(
            cpl,
            coefficients=coefficients,
            components=components,
            Tspan=Tspan,
            name=name,
            pshift=pshift,
        )
    elif orf in orfs.keys():
        crn = gp_signals.FourierBasisCommonGP(
            cpl, orfs[orf], components=components, Tspan=Tspan, name=name, pshift=pshift
        )
=======
        crn = gp_signals.FourierBasisGP(cpl, coefficients=coefficients,
                                        components=components, Tspan=Tspan,
                                        name=name, pshift=pshift, pseed=pseed)
    elif orf in orfs.keys():
        crn = gp_signals.FourierBasisCommonGP(cpl, orfs[orf],
                                              components=components,
                                              Tspan=Tspan,
                                              name=name, pshift=pshift,
                                              pseed=pseed)
    elif isinstance(orf, types.FunctionType):
        crn = gp_signals.FourierBasisCommonGP(cpl, orf,
                                              components=components,
                                              Tspan=Tspan,
                                              name=name, pshift=pshift,
                                              pseed=pseed)
>>>>>>> faad30bb
    else:
        raise ValueError("ORF {} not recognized".format(orf))

    return crn<|MERGE_RESOLUTION|>--- conflicted
+++ resolved
@@ -534,24 +534,10 @@
     return cgp
 
 
-<<<<<<< HEAD
-def common_red_noise_block(
-    psd="powerlaw",
-    prior="log-uniform",
-    Tspan=None,
-    components=30,
-    gamma_val=None,
-    orf=None,
-    name="gw",
-    coefficients=False,
-    pshift=False,
-):
-=======
 def common_red_noise_block(psd='powerlaw', prior='log-uniform',
                            Tspan=None, components=30, gamma_val=None,
                            orf=None, name='gw', coefficients=False,
                            pshift=False, pseed=None):
->>>>>>> faad30bb
     """
     Returns common red noise model:
 
@@ -648,20 +634,6 @@
         cpl = gpp.free_spectrum(log10_rho=log10_rho_gw)
 
     if orf is None:
-<<<<<<< HEAD
-        crn = gp_signals.FourierBasisGP(
-            cpl,
-            coefficients=coefficients,
-            components=components,
-            Tspan=Tspan,
-            name=name,
-            pshift=pshift,
-        )
-    elif orf in orfs.keys():
-        crn = gp_signals.FourierBasisCommonGP(
-            cpl, orfs[orf], components=components, Tspan=Tspan, name=name, pshift=pshift
-        )
-=======
         crn = gp_signals.FourierBasisGP(cpl, coefficients=coefficients,
                                         components=components, Tspan=Tspan,
                                         name=name, pshift=pshift, pseed=pseed)
@@ -677,7 +649,6 @@
                                               Tspan=Tspan,
                                               name=name, pshift=pshift,
                                               pseed=pseed)
->>>>>>> faad30bb
     else:
         raise ValueError("ORF {} not recognized".format(orf))
 
