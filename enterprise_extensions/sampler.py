--- conflicted
+++ resolved
@@ -10,12 +10,7 @@
 from PTMCMCSampler.PTMCMCSampler import PTSampler as ptmcmc
 
 
-<<<<<<< HEAD
-class JumpProposal(object):
-    def __init__(self, pta, snames=None, empirical_distr=None):
-=======
     def __init__(self, pta, snames=None, empirical_distr=None, f_stat_file=None):
->>>>>>> c86b7e70
         """Set up some custom jump proposals"""
         self.params = pta.params
         self.pnames = pta.param_names
@@ -58,13 +53,8 @@
         # empirical distributions
         if empirical_distr is not None and os.path.isfile(empirical_distr):
             try:
-<<<<<<< HEAD
-                with open(empirical_distr, "rb") as f:
-                    pickled_distr = pickle.load(f, encoding="latin1")
-=======
                 with open(empirical_distr, 'rb') as f:
                     pickled_distr = pickle.load(f)
->>>>>>> c86b7e70
             except:
                 try:
                     with open(empirical_distr, "rb") as f:
