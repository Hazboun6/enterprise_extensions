--- conflicted
+++ resolved
@@ -61,10 +61,6 @@
     x0 = {pname: p.sample() for pname, p in zip(m.param_names, m.params)}
     m.get_lnlikelihood(x0)
 
-<<<<<<< HEAD
-
-def test_model_singlepsr_noise_chrom_nondiag(nodmx_psrs, caplog):
-=======
 def test_model_singlepsr_noise_dip_cusp(nodmx_psrs,caplog):
     # caplog.set_level(logging.CRITICAL)
     dip_kwargs = {'dm_expdip':True,
@@ -91,7 +87,6 @@
     m.get_lnlikelihood(x0)
 
 def test_model_singlepsr_noise_chrom_nondiag(nodmx_psrs,caplog):
->>>>>>> c86b7e70
     # caplog.set_level(logging.CRITICAL)
     m = models.model_singlepsr_noise(nodmx_psrs[1], chrom_gp=True)
     assert hasattr(m, "get_lnlikelihood")
